<<<<<<< HEAD
﻿2015-05-26  Ramon Casero  <rcasero@gmail.com>

	* matlab/ElastixToolbox/elastix_write_param2file.m: (0.2.3)

	- Note in help header that the function works with sequences of
	parameter structures too.

	* matlab/ElastixToolbox/elastix.m: (0.4.4)
	* matlab/ElastixToolbox/transformix.m: (0.2.5)
	* matlab/ElastixToolbox/elastix_delete_param_file.m: (0.1.1)
	* matlab/ElastixToolbox/elastix_read_reg_output.m: (0.2.3)
	* matlab/ElastixToolbox/elastix_read_file2param.m: (0.2.4)
	* matlab/ElastixToolbox/elastix_compose_afftransf.m: (0.2.5)

	- Fix help header: 1) Description of transform sequences:
	TB.InitialTransformParametersFileName = TA means that TA is
	applied first. 2) they are a sequence, not "nested". ("Nested"
	means that a function is local to another function). 3) lowercase
	to uppercase for function names.

=======
﻿2015-05-26  Benjamin Villard  <b.016434@gmail.com>
	* matlab/FiltersToolbox/scimat_upsample.m (0.2.1)
	
	- Changed the header information as it was completely wrong. (It had the header 
	information for scimat_downsample)
	
	* matlab/FilesFormatToolbox/scimat_slice_GUI.m (0.1.0)
	- Changed the version of the function. It was still in alpha version. Updated it
	to beta version 0.1.0
	
>>>>>>> 08a28a4d
2015-05-26  Benjamin Villard  <b.016434@gmail.com>
	* matlab/FiltersToolbox/scimat_lineintersection.m (0.1.0)
	
	- Added and promoted function to beta version and merged it to the master branch.
	(Before promotion (Alpha version) function was in scimat_lineintersection branch of gerardus) 
	This function returns the line intensities from two intersecting scimat files at
	a specified resolution. 
	
	* matlab/FiltersToolbox/scimat_downsample.m (0.3.0)
	
	- Added and promoted function to beta version and merged it to the master branch.
	(Before promotion (Alpha version) function was in scimat_lineintersection branch of gerardus)
	This function  takes a scimat struct and downsamples the scimat image (stored in scimat.data)
	by half. It first applies a Gaussian filter in order to smooth the image
 	and the proceeds to sample half of the original image. 
	
	* matlab/FiltersToolbox/scimat_upsample.m (0.2.0)
	
	- Added and promoted function to beta version and merged it to the master branch.
	(Before promotion (Alpha version) function was in scimat_lineintersection branch of gerardus)
	This function takes a scimat struct and a highre resolution image, and proceeds to replace the
	scimat image (stored in scimat.data) by the image, as well as recalculates all the attributes
	such that the scimat struct is sampled by twice. Used in conjunction with scimat_downsample.m.
	
	* matlab/FilesFormatToolbox/scimat_slice_GUI.m (0.1.0)
	
	- Added and promoted function to beta version and merged it to the master branch.
	(Before promotion (Alpha version) function was in scimat_lineintersection branch of gerardus)
	This function Create graphical user interface to view slices in scimat struct. 
	Checkboxes allow for slice visibility to be turned on/off

	2015-05-24  Ramon Casero  <rcasero@gmail.com>

	* matlab/ElastixToolbox/elastix_cat.m: (0.2.0)

	- Fix bug. The concatenation was in the opposite order. If we want
	to apply T1 and T2 in that order, then
	T2.InitialTransformParametersFileName = T1.

	* Move elastix functions from ItkToolbox to new directory
	ElastixToolbox.

	- Although elastix is based on ITK, the elastix_* and transformix
	functions independently of ITK, and we don't need to build
	anything.

2015-05-22  Ramon Casero  <rcasero@gmail.com>

	* matlab/ItkToolbox/elastix_compose_afftransf.m: (0.2.4)

	- Remove internal nested functions and replace them by
	elastix_affine_matrix2struct() and elastix_affine_struct2matrix().

	* Rename matlab/ItkToolbox/elastix_affine_tform2param.m as
	matlab/ItkToolbox/elastix_affine_matrix2struct.m: (0.1.0)

	- A tform is a structure used by Matlab. In reality, this function
	converts the affine matrix contained inside the tform to the
	elastix struct format.

2015-05-20  Ramon Casero  <rcasero@gmail.com>

	* Add elastix_affine_struct2matrix.m: (0.1.0)

	- Convert any type of affine transform from elastix struct format
	to homogeneous coordinates matrix format.

	* Add matlab/ThirdPartyToolbox/Conv2FFTToolbox:
	* matlab/add_gerardus_paths.m: (0.3.3)

	- Alternative to conv2() using the FFT. This is way much faster
	for the convolution of two similarly sized images. Downloaded from

	http://www.mathworks.com/matlabcentral/fileexchange/31012-2-d-convolution-using-the-fft

	By David Young, 11 Apr 2011.

2015-05-20  Jack Allen <jack.allen@jesus.ox.ac.uk>

	* Add matlab/ManifoldToolbox/trifacet_area3D (0.1.0)
	
	- Function to compute surface area of a 3D triangular mesh. 
	It also can return the list of triangle side lengths and triangle areas.

2015-05-15  Ramon Casero  <rcasero@gmail.com>

	* matlab/ItkToolbox/elastix.m: (0.4.3)
	* matlab/ItkToolbox/elastix_bspline_grid.m: (0.1.4)
	* matlab/ItkToolbox/elastix_bspline_grid2param.m: (0.1.1)

	- Clarify in the help header that elastix parameters x->rows,
	y->columns.

2015-05-13  Ramon Casero  <rcasero@gmail.com>

	* matlab/ItkToolbox/elastix_cat.m: (0.1.1)

	- In help header, clarify why "InitialTransformParametersFileName"
	points to the transform that is applied after the current one.

2015-05-13  Darryl McClymont  <darryl.mcclymont@gmail.com>

	* matlab/DiffusionMRIToolbox/fit_DKI_model.m
	* matlab/DiffusionMRIToolbox/fit_DT.m
	* matlab/DiffusionMRIToolbox/fit_biexponential_tensor.m
	* matlab/DiffusionMRIToolbox/fit_stretched_exponential_tensor.m
	* matlab/DiffusionMRIToolbox/weighted_linear_fit.m
	* matlab/DiffusionMRIToolbox/wild_bootstrapping_DTI.m

	Various minor bug fixes (no major development)

2015-05-12  Ramon Casero  <rcasero@gmail.com>

	* Add matlab/ItkToolbox/elastix_cat.m: (0.1.0)

	- ELASTIX_CAT  Concatenation of elastix transforms.

2015-05-08  Ramon Casero  <rcasero@gmail.com>

	* matlab/CardiacToolbox/histology_preprocessing.m: (0.3.0)

	- Add output argument for registration mask. This mask can be used
	to speed up registration.

2015-04-28  Christopher Kelly <christopher.kelly28@googlemail.com>

	* Add directories lib, lib/bin

	- fix bug when running add_geradus_paths.m, if directory doesn't exist

2015-04-27  Ramon Casero  <rcasero@gmail.com>

	* Add matlab/ItkToolbox/elastix_bspline_grid2param.m: (0.1.0)
	* Add matlab/test/test_elastix_bspline_grid2param.m: (0.1.0)

	- Convert control points from grid to TransformParameters vector
	form.

	* matlab/ItkToolbox/elastix_bspline_grid.m: (0.1.3)

	- Fix bug. The displacement vector was being reshaped in the wrong
	way. Now it's first reshaped to the elastix grid size, and only
	then the rows and columns are swapped.

2015-04-26  Ramon Casero  <rcasero@gmail.com>

	* matlab/ItkToolbox/elastix_bspline_grid.m: (0.1.2)

	- Fix bug. I had forgotten to add a visualization example to the
	help header.

	* matlab/ItkToolbox/elastix_bspline_grid.m: (0.1.1)

	- Fix bug. Rows/columns and X/Y coordinates were incorrect.

2015-04-24  Ramon Casero  <rcasero@gmail.com>

	* Add matlab/ItkToolbox/elastix_bspline_grid.m: (0.1.0)

	- ELASTIX_BSPLINE_GRID Control point grid of B-spline
	transformation.

	* Add .gitattributes:

	- File to configure how we manage line endings so that they are
	consistent between Linux, Windows and Mac OSX.

2015-04-09  Darryl McClymont  <darryl.mcclymont@gmail.com>

	* add matlab/DiffusionMRIToolbox/fit_DKI_model.m (0.1.0)

	- Fits the diffusion kurtosis model to diffusion MRI data.

2015-03-23  Darryl McClymont  <darryl.mcclymont@gmail.com>

	* matlab/DiffusionMRIToolbox/fit_DT (0.1.8)

	- Combined constrained and nonlinear fitting section - if you are doing
	nonlinear fitting, you might as well constrain it. Now the only options
	are linear and nonlinear (linear by default). 
	- Added support for parallelisation (i.e. parfor loops rather than for
	loops)
	- Added Jacobian to nonlinear fitting

	* renamed matlab/FiltersToolbox/forward_TV_mex.cpp to 
	/forward_TV_aux.cpp
	* matlab/FiltersToolbox/forward_TV.m
	- changed function calls accordingly 

2015-03-23  Darryl McClymont  <darryl.mcclymont@gmail.com>

	* add matlab/DiffusionMRIToolbox/fit_biexponential_tensor.m (0.1.1)

	- Fits the function: S = S0_fast * e^(b*D_fast) + S0_slow e^(b*D_slow)
	That is, two tensors on top of each other.

2015-03-12  Darryl McClymont  <darryl.mcclymont@gmail.com>

	* add matlab/DiffusionMRIToolbox/weighted_linear_fit.m (0.1.0)

	- WEIGHTED_LINEAR_FIT fits the function Y = MX (matrices) such that the
	residuals follow a gaussian distribution after having a certain function
	applied to them. It is good when you have a nonlinear function that you 
	can easily linearise, but you want a result closer to the nonlinear fit,
	and you don’t know what weighting vector to use.

	* matlab/DiffusionMRIToolbox/fit_stretched_exponential.m (0.1.4)

	- Now uses weighted linear fit (see above). Also now has extra output for
	S0. Jacobian is now used in non-linear fitting, speeding this up by around 20%.

2015-03-11  Benjamin Villard  <b.016434@gmail.com>

	* matlab/ItkToolbox/elastix_compose_afftransf(0.2.3)

	- corrected for minor bug to allow non struct inputs.
	
	* matlab/FiltersToolbox/dcm2scimat(0.2.4)
	
	- changed small error that checks for mode input.
	
2015-03-10  Ramon Casero  <rcasero@gmail.com>

	* matlab/FiltersToolbox/scimat_ndgrid.m: (0.4.1)

	- Small changes. Fix copyright date, Ben as author ("Modified by"
	is for third party software), typos.

	* matlab/FileFormatToolbox/dcm2scimat.m: (0.4.1)

	- Rename variable "foo" as "pos". foo (and bar) are "placeholder
	names used to name entities such as variables, functions, and
	commands whose purpose is unimportant and serve only to
	demonstrate a concept." (Wikipedia).

	* matlab/DiffusionMRIToolbox/fit_DT.m: (0.1.8)

	- Add note to point at Jo's alternative method fit_DT_YHd_method.

2015-03-09  Benjamin Villard  <b.016434@gmail.com>

	* matlab/FiltersToolbox/scimat_intersect_plane.m: (0.4.3)

	- Replace interp3 by interpn.

	* matlab/FiltersToolbox/scimat_ndgrid: (0.4.0)

	- Modified scimat_ndgrid to allow for 2d->4D inputs.

2015-03-09  Darryl McClymont  <darryl.mcclymont@gmail.com>

	* add matlab/test/test_tensor_fitting_methods.m (0.1.1)

	- Compares two methods of fitting the diffusion tensor to simulated data

2015-03-06  Benjamin Villard  <b.016434@gmail.com>

	* Add matlab/ThirdPartyToolbox/InfoTheoryToolbox

	- Added Information Theory toolbox provided on MATLAB Central by
	Michael Chen.  This toolbox contains various matlab files to
	compute nmi (normalized mutual information), and different entropy
	measures. File was obtained here:

	http://uk.mathworks.com/matlabcentral/fileexchange/35625-information-theory-toolbox/content/nmi.m

2015-03-06  Darryl McClymont  <darryl.mcclymont@gmail.com>

	* matlab/DiffusionMRIToolbox/fit_DT.m (0.1.7)

	- Can now perform a weighted linear tensor fit

	* matlab/DiffusionMRIToolbox/fit_stretched_exponential.m (0.1.3)

	- Now only fits the voxels that are above the noise floor (extra
	input argument for noise threshold, and output argument for number
	of shells fitted in each voxel).

2015-02-27  Benjamin Villard  <b.016434@gmail.com>

	* matlab/FileFormatToolbox/dcm2scimat.m: (0.4.0)

	- Changed dcm2scimat to check for uniform spacing between the
	different slices given in the input. If non uniform dataset, a
	volume will not be produced, and an error will be given.

2015-02-25  Ramon Casero  <rcasero@gmail.com>

	* matlab/DiffusionMRIToolbox/fit_DT_YHd_method.m: (0.1.0)
	* matlab/RegistrationToolbox/regdemons3d.m: (0.1.1)

	- Add missing subversion properties.

2015-02-25  Jo Bates <jobates81@gmail.com>

	* Add matlab\DiffusionMRIToolbox\fit_DT_YHD_method.m: (0.1.0)

	- fit diffusion tensor to dMRI data, using the Y=Hd method as described by Kingsley.

2015-02-25  Ramon Casero  <rcasero@gmail.com>

	* Add matlab/get_gerardus_dependencies.m: (0.1.0)

	- GET_GERARDUS_DEPENDENCIES Grab Gerardus files that a script
	depends on.

2015-02-24  Adam Szmul  <aszmul@gmail.com>

	* matlab\RegistrationToolbox\regdemons.m: (0.1.2)

	- Added interpolation before registration


	* matlab\RegistrationToolbox\regdemons3d.m: (0.1.1)

	- Inverse transform added.

	- Gaussian smoothing and interpolation by mex functions
	to make it faster.

	* Add matlab\ThirdPartyToolbox\ImGaussianToolbox: (0.1.0)

	- MEX function: Fast Gaussian filtering of 1D, 2D greyscale 
	/ color image or 3D image volume.

	- By Dirk-Jan Kroon. Downloaded from 
	http://uk.mathworks.com/matlabcentral/fileexchange/25397-imgaussian.


	* Add matlab\ThirdPartyToolbox\Mirt3DMexinterpToolbox: (0.1.0)

	- MEX function: Fast 3D linear interpolation of scalar or 	vector valued 3D images.

	- By  Andriy Myronenko. Downloaded from 
	http://uk.mathworks.com/matlabcentral/fileexchange/24177-3d-interpolation

	* matlab/add_gerardus_paths.m: (0.3.2)

	- ImGaussianToolbox and Mirt3DMexinterpToolbox added to the 	path.

2015-02-12  Ramon Casero  <rcasero@gmail.com>

	* matlab/FileFormatToolbox/dcm2scimat.m: (0.3.0)

	- Now the user can directly provide a DICOM filename instead of
	having to load the image and metadata separately.

	- Convert units from mm and ms to metres and seconds.

	- Transpose rotation matrix so that we can use it for
	right-multiplication, as in Matlab points are usually given as row
	vectors.

	* matlab/FileFormatToolbox/scimat_index2world.m: (0.5.0)
	* matlab/FileFormatToolbox/scimat_world2index.m: (0.5.0)
	* matlab/FiltersToolbox/scimat.m: (0.2.1)

	- Add rotation matrix.

	- Work done together with Ben and Chris.

	* matlab/FileFormatToolbox/scimat_index2world.m: (0.4.1)
	* matlab/FileFormatToolbox/scimat_world2index.m: (0.4.1)

	- Generalize from 3 to N-dimensions.

	- Don't remove "dummy" dimensions. That was a thing of scirunnrrd,
	and no longer applies to scimat structs.

	* matlab/FiltersToolbox/scimat_crop.m: (0.4.0)

	- Make the function work with any number of dimensions, using
	permute() to shift circularly the dimensions of the image.

	- Fix how the coordinates of the "botton-left" corner of the image
	are computed. Now we use scimat_index2world, because once we
	implement rotation matrices, a simple translation as we had before
	will not be correct.

2015-02-11  Ramon Casero  <rcasero@gmail.com>

	* matlab/FiltersToolbox/scimat_crop.m: (0.3.0)

	- Generalize function to 1D to 4D, as we are going to be using
	3D+t volumes.

	- Fix bugs from last commit.

	- Ben added as author, not as doing modifications.

	- Remove unused fields inherited from the scirunnrrd struct,
	e.g. scimat.axis.max.

	* matlab/FileFormatToolbox/scimat_save.m: (0.6.4)

	- Rename variable scirunnrrd as scimat, as it's more clear for
	other file formats that are not the Seg3D matlab format.

	- Fix the help header, that was too Seg3D-oriented.

	- When we save to Seg3D matlab format, remove the new rotation
	matrix field, if necessary.

	* matlab/FileFormatToolbox/scimat_load.m: (0.4.5)

	- Remove fields from scirunnrrd that are unused in scimat.

	- Add default rotation matrix field.

	* matlab/FileFormatToolbox/scimat_im2scimat.m: (0.3.0)

	- Add input argument for rotation matrix.

	- Remove unused fields that were a legacy from scinrrd. We don't
	need them, and shouldn't be part of scimat.

	* matlab/FiltersToolbox/scimat.m: (0.2.0)

	- Rewrite, as we are going to be using rotation matrices and 3D+t
	volumes regularly.

2015-02-11  Benjamin Villard  <b.0134@gmail.com>

	- Added the offset for the position of the pixel coordinates in
	regards to the 'min' field. Previously the coordinates gave the
	centre of the voxel/pixel.

2015-02-10  Ramon Casero  <rcasero@gmail.com>

	* matlab/FiltersToolbox/CMakeLists.txt: (0.2.7)

	- Add Darryl's forward_TV_mex() function to the build system.

2015-02-06  Darryl McClymont  <darryl.mcclymont@gmail.com>

	* matlab/DiffusionMRIToolbox/wild_bootstrapping_DTI.m (0.1.2)

	- Now returns cone of uncertainty for 2nd and 3rd eigenvectors
	too.

2015-01-29  Benjamin Villard <b.016434@gmail.com>

	* matlab/FilesFormatToolbox/dcm2scimat.m (0.2.0)

	- Modified dcm2scimat.m Added temporal dimension to the axis
	properties.

2015-01-29  Benjamin Villard <b.016434@gmail.com>

	* matlab/FilesFormatToolbox/dcm2scimat.m (0.1.0)

	- Added function dcm2scimat.m. The function converts DICOM data
	structure to scimat format.  Inputs fed are the dicom
	metainformation along with the dicom image files.

2015-01-27  Ramon Casero  <rcasero@gmail.com>

	* CMakeLists.txt: (0.9.5)

	- Issue 44. Fix bug. Build was breaking without a clear error
	message in linux systems if program "m4" was not installed,
	because it's necessary to build GMP. Now we search for it, and
	give a clear error message so that the user installs m4.

2015-01-27  Darryl McClymont  <darryl.mcclymont@gmail.com>

	* matlab/DiffusionMRIToolbox/fit_DT.m (0.1.6)

	- Modified the argument for skipping voxels. Can now be either a
	scalar threshold or a mask.

	* matlab/FiltersToolbox/forward_TV.m: (0.1.2)

	- Added missing details in help header.

2015-01-27  Benjamin Villard <b.016434@gmail.com>

	* matlab/FiltersToolbox/scimat_crop.m (0.2.1)

	- Modified scimat_crop.m to allow cropping of 4D volumes.

2015-01-21  Ramon Casero  <rcasero@gmail.com>

	* matlab/FilesFormatToolbox/load_dcm.m (0.1.1)

	- Fix help header. Part of the copyright notice missing. Help
	header has to be separated from copyright notice. Make similar to
	other Gerardus functions.

2015-01-21  Benjamin Villard  <b.016434@gmail.com>

	* Add matlab/FilesFormatToolbox/load_dcm.m (0.1.0)

	-LOAD_DCM Load array of DICOM filenames as 3D+t image and
	metainformation matrix.

	* matlab/FileFormatToolbox/load_multi_dcm_dir.m: (0.2.0)

	- Modifications. Changed the output to include Dicomdirpath, and
	added the SVM properties.

2015-01-14  Darryl McClymont  <darryl.mcclymont@gmail.com>

	* Add matlab/DiffusionMRIToolbox/wild_bootstrapping_DTI.m (0.1.1)

	- Returns uncertainty measures from diffusion tensor images via
	wild bootstrapping. See Whitcher 2008 - Using the Wild Bootstrap
	to Quantify Uncertainty in Diffusion Tensor Imaging

2015-01-14  Christopher Kelly  <christopher.kelly28@googlemail.com>

	* matlab/FileFormatToolbox/load_multi_dcm_dir.m: (0.1.0)

	- Modifications to original third party function
	matlab/ThirdPartyToolbox/loaddcmdir.m.

	- Interface changed to give preview of image.

	- Allows the selection of multiple series.

	- Fewer output arguments, now the only output contains the
	information of the series selected.

	* Copy matlab/ThirdPartyToolbox/license-loaddcmdir.txt to
	matlab/FileFormatToolbox/license-load_multi_dcm_dir.txt:
	* Copy matlab/ThirdPartyToolbox/loaddcmdir.m to
	matlab/FileFormatToolbox/load_multi_dcm_dir.m:

	- baseline before applying my modifications

2014-12-24  Darryl McClymont  <darryl.mcclymont@gmail.com>

	* matlab/DiffusionMRIToolbox/global_reference_frame.m (0.1.3)

	- Add extra argument for voxel dimensions

	* matlab/DiffusionMRIToolbox/fit_stretched exponential.m (0.1.2)

	- Large number of edits, essentially a full re-write. Code now
	handles multi-shell diffusion data and returns anomalous
	anisotropy, fractal dimension, and model parameters. Previous
	version fit the model to all directions at once, whereas the
	correct way to do it is to fit each direction individually.

	* matlab/DiffusionMRIToolbox/fit_DT.m (0.1.3)

	- Change in output arguments. Eigenvalues are now returned, and
	the vector field is concatenated in last dimension rather than
	being returned as three arrays.

2014-12-11  Ramon Casero  <rcasero@gmail.com>

	* Delete matlab/CardiacToolbox/getCMR42Contours:

	- Issue 31. (WontFix) Zombie issue, not started in 5 weeks. To be
	put out of it's misery, files will be deleted.

2014-12-11  Adam Szmul <aszmul@gmail.com>

	* Add matlab/RegistrationToolbox/regdemons.m: (0.1.0)

	- REGDEMONS Image registration using Thirion's Demons algorithm.

	* Add matlab/RegistrationToolbox:

	- Toolbox for image registration functions.

	* matlab/add_gerardus_paths: (0.3.1)

	- Add DiffusionMRIToolbox and RegistrationToolbox to the path.

	* Add lib/bin:

	- Fix bug. If you ran add_gerardus_paths.m without building the project first,
	it gave an error because lib/bin doesn't exist.

2014-12-10  Benjamin Villard <b.016434@gmail.com>

	* Delete apply_rotation_matrix_to_vector.m (0.1.1)

	- Delete since more of a local function than a global one. 

2014-12-09  Benjamin Villard <b.016434@gmail.com>

	* Add apply_rotation_matrix_to_vector.m (0.1.1)

	- Applies a rotation matrix to short axis or long axis slice world coordinates.

2014-12-08  Darryl McClymont  <darryl.mcclymont@gmail.com>
	
	* FiltersToolbox/bwrmsmallcomp.m (0.1.3)

	- previous change broke Ramon’s existing code - output class
	  now matches input class

2014-12-08  Darryl McClymont  <darryl.mcclymont@gmail.com>
	
	* FiltersToolbox/bwrmsmallcomp.m (0.1.2)

	- changed output from uint8 to logical

2014-12-05  Darryl McClymont  <darryl.mcclymont@gmail.com>

	* DiffusionMRIToolbox/global_reference_frame.m (0.1.2)

	- Now accepts hearts with orientations other than axial (extra argument)

	* matlab/DiffusionMRIToolbox/fit_DT.m: (0.1.4)

	- Added outputs for secondary and tertiary eigenvectors

2014-12-02  Darryl McClymont  <darryl.mcclymont@gmail.com>

	* Add DiffusionMRIToolbox/global_reference_frame.m (0.1.1)

	- Returns unit vectors for the global reference frame

	* FiltersToolbox/imagesc_nD.m (0.1.0)

	- minor. User can now supply an empty array for the ‘col’ variable

2014-12-02  Ramon Casero  <rcasero@gmail.com>

	* Add matlab/ThirdPartyToolbox/tightfig.m: (0.1.0)

	- Remove excess margins from figures.

	- by Richard Crozier, 02 Dec 2011 (Updated 17 Dec 2012).

	- Downloaded from MatlabCentral

	http://uk.mathworks.com/matlabcentral/fileexchange/34055-tightfig

2014-12-01  Ramon Casero  <rcasero@gmail.com>

	* matlab/PointsToolbox/pts_pca.m: (1.1.1)

	- Small changes.

	- Update syntax of functions that check number of input/output
	arguments.

	- Remove trailing and following whitespaces in brackets.

2014-11-30  Ramon Casero  <rcasero@gmail.com>

	* CMakeLists.txt: (0.9.4)

	- I had forgotten to uncomment adding the matlab directory, so the
	Matlab files were not being built.

	* CMakeLists.txt: (0.9.3)

	- Fix bug. Add explicit check for OpenGL, because CGAL_ImageIO
	depends on OpenGL to build. Before this fix, if OpenGL was not in
	the system (e.g. libgl1-mesa-dev for Ubuntu), the build would fail
	without a clear message indicating what the problem was.

	* matlab/ManifoldToolbox/tri_sphparam.m: (0.5.0)

	- Change function interface. Remove input argument X, it's
	unnecessary and creates confusion with initial guess Y0. Now first
	argument is the method, then the distance matrix, then the sphere
	radius.

2014-11-28  Darryl McClymont  <darryl.mcclymont@gmail.com>

	* Created DiffusionMRIToolbox

	* Moved fit_DT.m and dt2image.m from CardiacToolbox
	to DiffusionMRIToolbox

	* matlab/DiffusionMRIToolbox/fit_DT.m: (0.1.3)

	- Added extra functionality: diffusion tensor fitting can
	be performed using linear or nonlinear fitting, and using
	positivity constraints or not.

	- Fixed bug where 1D signals crashed

	- Now outputs S0, rather than log(S0)

	* matlab/DiffusionMRIToolbox/DT2image: (0.1.3)

	- minor change to handle S0 rather than log(S0) from fit_DT

	* Add matlab/DiffusionMRIToolbox/fit_stretched_exponential.m

	- FIT_STRETCHED_EXPONENTIAL    Fit the stretched exponential model of 
	diffusion to an image

2014-11-26 Christopher Kelly  <christopher.kelly28@gmail.com>

	* matlab/FiltersToolbox/imblend.m: (0.2.1)

    - Update old syntax to check input/output arguments.

2014-11-25 Irvin Teh <irvin@well.ox.ac.uk>

	* matlab/FiltersToolbox/imagesc_nD.m: (0.1.0)

	- Minor formatting fix to imagesc_nD.m

2014-11-25  Ramon Casero  <rcasero@gmail.com>

	* Add matlab/ManifoldToolbox/tri2sphrad.m: (0.1.0)

	- TRI2SPHRAD Estimate radius of sphere with same area as
	triangular mesh.

2014-11-23  Ramon Casero  <rcasero@gmail.com>

	* matlab/PointsToolbox/smacof.m: (0.1.1)
	* matlab/PointsToolbox/cons_smacof_pip.m: (0.4.3)
	* matlab/ManifoldToolbox/tri_sphparam.m: (0.4.6)

	- Fix bug. To compute stress we were adding all the terms in the
	distance matrix instead of only the upper triangular half.

2014-11-21  Darryl McClymont  <darryl.mcclymont@gmail.com>

	* matlab/CardiacToolbox/fit_DT.m: (0.1.2)

	- Fixed minor bug, program crashed without all output arguments.

	* Add matlab/FiltersToolbox/forward_TV.m: (0.1.1)
	* Add matlab/FiltersToolbox/forward_TV_2D.m: (0.1.1)
	* Add matlab/FiltersToolbox/inverse_TV.m: (0.1.1)
	* Add matlab/FiltersToolbox/inverse_TV_2D.m: (0.1.1)
	* Add matlab/FiltersToolbox/forward_TV_mex.cpp: (0.1.1)

	- Functions to do forward/inverse total variation transforms, very
	common in reconstruction algorithms as a spatial
	regulariser. Essentially just finite differences in x, y, and z.

2014-11-07  Ramon Casero  <rcasero@gmail.com>

	* Add matlab/CardiacToolbox/histology_blockface_manual_correction.m: (0.1.0)

	- HISTOLOGY_BLOCKFACE_MANUAL_CORRECTION Manual landmark correction
	of 3D histology volume to match blockface volume.

2014-11-05  Ramon Casero  <rcasero@gmail.com>

	* Add matlab/CardiacToolbox/histology_blockface_reg.m: (0.1.0)

	- HISTOLOGY_BLOCKFACE_REG Register deformed histology volume to
	blockface.

2014-11-05  Jo Bates <jobates81@gmail.com>

	* Add smoldyn2matlab(0.1.0)

	- converts Smoldyn molecule trajectory into Matlab format

2014-11-05  Christopher Kelly  <christopher.kelly28@gmail.com>

	* Add matlab/ThirdPartyToolbox/loaddcmdir.m,
	* Add matlab/ThirdPartyToolbox/license-loaddcmdir.txt:

	- add loaddcmdir.m function by Laszlo Balkay, last updated 05 Oct
	2011,

	- reads metadata from DICOMDIR file and shows list of the
	different DICOM SERIES in Pop-up menus

	http://www.mathworks.co.uk/matlabcentral/fileexchange/7926-dicomdir-reader

2014-11-04  Ramon Casero  <rcasero@gmail.com>

	* Add test/test_skeleton_label.m: (0.1.0)

	- Test script for skeleton_label.m.

	- First script that generates images to be included in the wiki as
	documentation.

2014-11-03  Ramon Casero  <rcasero@gmail.com>

	* matlab/ItkToolbox/elastix.m: (0.4.2)

	- Fix bug. Other functions expect the intial transform to be
	opts.t0 instead of opts.T0.

	* matlab/ItkToolbox/elastix_read_reg_output.m: (0.2.2)

	- Fix bug. Sometimes, elastix can produce an empty iteration info
	file. Trying to read it gave an error. Now, if the file is empty
	we return empty iterInfo.

	* matlab/FileFormatToolbox/imread_list.m: (0.1.1)

	- Fix bug. Wrong variable name.

	* matlab/ManifoldToolbox/tri_sphparam.m: (0.4.5)

	- Even if the initial guess points provided by the user are within
	the sphere radius tolerance, we reproject them on the sphere,
	because tiny radius errors can create neighbourhoods that cannot
	be untangled.

	* matlab/CardiacToolbox/histology_intraframe_reg.m: (0.2.2)

	- Fix bug. Wrong number when checking number of output arguments.

	- Fix bug. Other functions expect the intial transform to be
	opts.t0 instead of opts.T0.

	- Rename input argument from PATHTOFILES to PATHSTR for uniformity
	with other function in the toolbox.

2014-10-31  Ramon Casero  <rcasero@gmail.com>

	* Add matlab/FileFormatToolbox/imread_list.m: (0.1.0)

	- IMREAD_LIST  Read list of image files into volume.

	* Rename matlab/CardiacToolbox/blockface_imread_gray.m (0.1.1) as
	matlab/FileFormatToolbox/imread_list.m: (0.1.0)

	- Reading a list of images into a volume is a function of general
	interest, it made no sense that it was in CardiacToolbox and
	called "blockface_imread_gray".

2014-10-30  Darryl McClymont  <darryl.mcclymont@gmail.com>

	* renamed matlab/CardiacToolbox/DT_to_image.m: (0.1.0) to
	matlab/CardiacToolbox/dt2image.m (0.1.0)

2014-10-27  Ramon Casero  <rcasero@gmail.com>

	* Add matlab/ItkToolbox/elastix_affine_tform2param.m: (0.1.0)

	- elastix_affine_tform2param Convert Matlab tform affine transform
	to elastix parameter vector.

2014-10-27  Darryl McClymont  <darryl.mcclymont@gmail.com>

	* Add matlab/CardiacToolbox/fit_DT.m: (0.1.1)
	* Add matlab/CardiacToolbox/DT_to_image.m: (0.1.1)

	- Functions for fitting the diffusion tensor model.

2014-10-22  Irvin Teh  <irvin@well.ox.ac.uk>

	* Add matlab/FiltersToolbox/imagesc_nD.m: (0.0.1)

	- Reformats nD-arrayed 2D image data for display as 2D montage.

2014-10-20  Ramon Casero  <rcasero@gmail.com>

	* matlab/FileFormatToolbox/match_file_lists.m: (0.1.0)

	- match_file_lists Remove elements from a file list that are not
	in another.

2014-10-16  Ramon Casero  <rcasero@gmail.com>

	* matlab/CardiacToolbox/histology_intraframe_reg.m: (0.2.1)

	- Fix bug. In elastix, if we want to first apply transform ta and
	then tb, we need to make ta.InitialTransformParametersFileName =
	tb, counter-intuitively. We were doing it the other way around,
	and that was causing oscillations in the registration after
	several iterations.

	- Change the registration parameters to have a bit of a coarser
	grid, and speed up by random sampling 10% of the images instead of
	using all voxels.

	- Fix bug. Using "end" as index for T0 overwrote the transform for
	slice N-1 instead of N.

	- Encapsulate mask creation into local function. The mask is not
	more complex. We threshold segment the foreground, as before, but
	then we remove background noise, we dilate and fill the mask, and
	then we fit an ellipse to the mask, and that ellipse becomes the
	actual mask.

	- Add debug code to show how a grid is deformed by the B-spline
	transforms.

	* matlab/ItkToolbox/elastix.m: (0.4.1)
	* matlab/ItkToolbox/transformix.m: (0.2.4)

	- Minor. Add note to help header explaining order of nested
	transforms.

2014-10-14  Ramon Casero  <rcasero@gmail.com>

	* matlab/ManifoldToolbox/tri_sphparam.m: (0.4.5)

	- Add parameter: sphparam_opts.Scale. Factor to scale the mesh,
	distance matrix, sphere radius, volmin, volmax and
	SMACOF_OPTS.TolFun. This is typically used when very small
	tetrahedra cause "infeasible solutions" but volmin cannot be
	reduced further because feasibility tolerance (feastol) >=
	1e-6. MDS is invariant to scaling, and this factor acts
	transparently, by unscaling the solution and output stress values.

	- Fix bug. Convert volmin, volmax to vectors if they are given as
	scalars. This prevents a later "Index out of bounds" error.

2014-10-13  Ramon Casero  <rcasero@gmail.com>

	* matlab/ManifoldToolbox/tri_sphparam.m: (0.4.4)

	- Now X is no longer a mandatory argument. For most test we do,
	when the distance matrix and sphere radius have been precomputed,
	X is not needed. So remove meshcheckrepair(); instead, it's the
	user that has to make sure that tri has all triangles positively
	oriented before passing it to this function.

	- Fix bug: the "update the parametrization" loop only works for
	local SMACOF, but we had it for all methods.

	- Local SMACOF: Check the topology only after having updated the
	solution.

	- Classical MDS: Sometimes the solution can be "inside-out". We
	used to compute lat, lon and then invert lon to solve this, but
	it's simpler to invert the x-coordinate without computing lat,
	lon.

2014-10-10  Ramon Casero  <rcasero@gmail.com>

	* matlab/ManifoldToolbox/surface_param.m: (0.6.2)
	* matlab/ManifoldToolbox/tri_sphparam.m: (0.4.3)

	- For Classical MDS, instead of first computing full eigenvector
	decomposition and then keeping only the 2 or 3 leading ones, we
	only compute those 2 or 3 eigenvectors. This is much much faster
	for large distance matrices.

	- Specify in the help that the distance matrix for closed surfaces
	is a matrix of geodesic distances.

	* matlab/PointsToolbox/triuvec.m: (0.1.0)

	- triuvec  Extract upper triangular part into vector form.

2014-10-08  Darryl McClymont  <darryl.mcclymont@gmail.com>

	* Add matlab/ThirdPartyToolbox/bwdistsc.m:
	* Add matlab/ThirdPartyToolbox/license-bwdistsc.txt:

	- Computes a distance transform for anisotropic voxel dimensions.

2014-10-04  Ramon Casero  <rcasero@gmail.com>

	* matlab/CardiacToolbox/histology_intraframe_reg.m: (0.2.0)

	- Register colour images without converting to grayscale. The main
	change, apart from taking advantage of the new versions of our
	elastix and transformix functions that can deal with colour, is
	that the registration uses
	'MultiMetricMultiResolutionRegistration', so that it can deal with
	more than one channel.

	- Allow an initial transform. This way, we can use the original
	histology images, and pass the result of the rigid registration as
	initial transforms. We will also be able to run e.g. 4 iterations
	of diffusion, and then if we want to diffuse more, simply pass the
	nested transforms from those 4 iterations as the new initial
	transforms.

	- Simplify the code a lot, by putting the registration of extreme
	and intermediate slices in local functions.

	- Put temp duplicate images in a temp directory in /tmp, instead
	of directly in /tmp. This keeps things tidy, and it's easier to
	delete them later too.

	* matlab/ItkToolbox/transformix.m: (0.2.3)

	- If transform is empty, return input image instead of giving an
	error.

2014-10-01  Ramon Casero  <rcasero@gmail.com>

	* matlab/ItkToolbox/elastix_compose_afftransf.m: (0.2.2)

	- Add 'TranslationTransform' and 'EulerTransform' to the list of
	affine transforms that are accepted.

	- Use tf2 instead of tf1 as the template for the combined
	transform. It makes sense, as tf2 is the last transform applied to
	the image. We still maintain the rotation center from tf1, though.

	* matlab/test/test_elastix_compose_afftransf.m: (0.1.1)

	- Add section "Different image size in each transform".

	* matlab/ItkToolbox/elastix_read_file2param.m: (0.2.3)

	- Fix bug. Matlab str2num() converts 'true'/'false' to 1/0, rather
	than [], so those strings were being incorrectly detected as
	numeric values.

	* matlab/CardiacToolbox/histology_preprocessing.m: (0.2.0)

	- Do not convert to grayscale internally. Now we can use
	elastix/transformix with colour images. If grayscale is needed,
	convert the images before passing them to this function.

2014-09-27  Ramon Casero  <rcasero@gmail.com>

	* matlab/ItkToolbox/elastix.m: (0.4.0)

	- Enable registration of multi-channel images (e.g. colour
	images), using the "multi-image" syntax in elastix.

	* matlab/ItkToolbox/elastix_read_file2param.m: (0.2.2)
	* matlab/ItkToolbox/elastix_write_param2file.m: (0.2.2)

	- Allow multivalued fields, e.g.

	(FixedImagePyramid "FixedSmoothingImagePyramid" "FixedSmoothingImagePyramid" "FixedSmoothingImagePyramid")

2014-09-24  Ramon Casero  <rcasero@gmail.com>

	* matlab/ManifoldToolbox/tri_qcqp_smacof_nofold_2d_pip.m: (0.2.1)

	- Upgrade with same changes we made for
	tri_ccqp_smacof_nofold_sph_pip().

	- Allow AMIN, AMAX to be vectors so that we can pass different
	volume boundaries to each mesh tetrahedron.

	- SCIP will fail to work properly without warning when FEASTOL is
	too small. In particular, FEASTOL<numerics/epsilon (def 1e-9) will
	make FEASTOL=0. See below email reply by Stefan Vigerske in SCIP
	mailing list. Thus, now we don't let it be <1e-9.

	- Fix bug. According again to the email response below, contraints
	need to be modified as VMIN+FEASTOL*max(1, |VMIN|), instead of the
	VMIN+FEASTOL that we had before. (See similar entry below in
	Changelog for tri_ccqp_smacof_nofold_sph_pip for more details).

	- Do not create constraints for the cases f(x) > -Inf and f(x) <
	Inf. These constraints have no effect on the problem, and they
	produce the following warning in SCIP:

	"WARNING: indefinite expression tree in	constraint <c45>"

	* matlab/ManifoldToolbox/tri_ccqp_smacof_nofold_sph_pip.m: (0.2.5)

	- Fix bug. We were checking VMIN as if it only could be a scalar,
	not a vector.

	* matlab/ManifoldToolbox/trifacet_signed_area.m: (0.2.0)

	- Add output argument with negative triangles reoriented so that
	all have a positive signed area.

2014-09-23  Ramon Casero  <rcasero@gmail.com>

	* Add matlab/CardiacToolbox/histology_intraframe_reg.m: (0.1.0)

	- histology_intraframe_reg Registration diffusion of histology
	slices.

	* Add matlab/CardiacToolbox/histology_preprocessing.m: (0.1.0)

	- histology_preprocessing Prepare slices for intra-histology
	registration.

2014-09-17  Ramon Casero  <rcasero@gmail.com>

	* matlab/ItkToolbox/elastix_read_file2param.m: (0.2.1)
	* matlab/ItkToolbox/elastix_write_param2file.m: (0.2.1)

	- Fix bug. Not all files will have field
	"InitialTransformParametersFileName", e.g. registration parameter
	files would ignore that field. The function was giving an error if
	the field was not present.

	* matlab/ItkToolbox/elastix.m: (0.3.2)
	* matlab/ItkToolbox/transformix.m: (0.2.2)

	- If transform/parameter files are nested, delete all of them.

	* Add matlab/ItkToolbox/elastix_delete_param_file.m: (0.1.0)

	- elastix_delete_param_file Delete nested transform files.

2014-09-16  Ramon Casero  <rcasero@gmail.com>

	* Rename matlab/ItkToolbox/elastix_compose_transf.m as
	matlab/ItkToolbox/elastix_compose_afftransf.m:
	* matlab/CardiacToolbox/blockface_correct_frame_shifts.m: (0.1.1)
	* matlab/ItkToolbox/elastix_transf_imcoord2.m: (0.1.1)
	* Rename matlab/test/test_elastix_compose_transf.m as
	matlab/test/test_elastix_compose_afftransf.m:

	- elastix/transformix work also with transforms that are not
	affine (e.g. B-spline), so this function name is misleading.

	* matlab/ItkToolbox/elastix_read_file2param.m: (0.2.0)

	- Enable nested transforms.

	* matlab/ItkToolbox/elastix_write_param2file.m: (0.2.0)

	- Enable nested transforms.

2014-09-05  Ramon Casero  <rcasero@gmail.com>

	* matlab/ItkToolbox/elastix.m: (0.3.1)

	- Kind of fix bug, but not completely. When an initial transform
	is provided, the result transform provided by elastix links to it
	in field t.InitialTransformParametersFileName. When the initial
	transform is provided as a struct, this means that we return a
	link to a temp file that has been deleted.

	Here, we are going to always return
	t.InitialTransformParametersFileName='NoInitialTransform', but
	this is just a quick fix because I won't be able to work on this
	for the next week. What we have to do next is allow for nesting in
	the t struct. I.e., t.InitialTransformParametersFileName=t0, where
	t0 is another transform struct.

2014-09-02  Ramon Casero  <rcasero@gmail.com>

	* matlab/ItkToolbox/elastix_read_reg_output.m: (0.2.1)

	- Minor. Struct field was lowercase instead of uppercase.

	* matlab/ItkToolbox/elastix.m: (0.3.0)

	- Add optional parameters: 't0' to provide an initial transform to
	apply to the image before the registration. 'fMask', 'mMask' to
	provide masks for the fixed and moving image.

	* matlab/ItkToolbox/transformix.m: (0.2.1)

	- Fix bug. When image was grayscale, imfile was not a cell array,
	but it was indexed as such.

	* matlab/ItkToolbox/transformix.m: (0.2.0)

	- Now colour input figures are transformed and output in colour
	too, but transforming each channel, instead of converting to
	grayscale.

2014-09-01  Ramon Casero  <rcasero@gmail.com>

	* matlab/CardiacToolbox/histology_blockface_preprocessing.m: (0.2.0)

	- Now we input the elliptical (heart outline) and the polygonal
	(wax blockface) masks.

	- Correct scratches in block face.

	- Instead of finding threshold between background and foreground
	as the intersection of two gaussians, which doesn't work too well,
	we simply find the mode of intensities. Because there's a lot more
	background than tissue, the mode corresponds to the most typical
	background value. We then make all intensities that are <= the
	mode equal to zero. This is a very conservative threshold, that
	removes some background, but preserves practically all tissue.

	- We then extend the histograms of blockface and histology to
	cover the whole intensity range.

2014-08-29  Ramon Casero  <rcasero@gmail.com>

	* matlab/CardiacToolbox/blockface_create_masks.m: (0.2.0)

	- Instead of expr, input directory and result of dir().

	* matlab/CardiacToolbox/blockface_correct_perspective.m: (0.2.0)

	- Rewrite. Instead of for 2 images, apply perspective correction
	to set of files. Use new projective2d object and imwarp instead of
	old tform and imtransform.

	* Add matlab/CardiacToolbox/blockface_correct_frame_shifts.m: (0.1.0)

	- blockface_correct_frame_shifts Correct shift between blockface
	image frames.

	* matlab/ItkToolbox/elastix_compose_transf.m: (0.2.1)

	- Transpose affine matrix to match Matlab's tform convention.

	* matlab/ItkToolbox/elastix_compose_transf.m: (0.2.0)

	- Simplify. For the moment, only similarity transforms, but now we
	can convert any elastix affine transform to an affine matrix,
	compose the transforms, and then return a transform with the most
	flexible type of the two.

2014-08-22  Ramon Casero  <rcasero@gmail.com>

	* matlab/CardiacToolbox/blockface_intraframe_reg.m: (0.4.1)

	- 90º Blockface needs a larger value of Scales.

	* Add matlab/ItkToolbox/elastix_compose_transf.m: (0.1.0)
	* Add matlab/test/test_elastix_compose_transf.m: (0.1.0)
	* Add matlab/test/SimilarityTransformExample.mat:

	- elastix_compose_transf Composition of two transforms in elastix
	format.

2014-08-21  Ramon Casero  <rcasero@gmail.com>

	* Add matlab/ItkToolbox/elastix_transf_imcoord2.m: (0.1.0)

	- elastix_transf_imcoord Convert 2D pixel coordinates using
	elastix/transformix transform.

	* Move elastix functions to matlab/ItkToolbox:

	- matlab/FiltersToolbox/elastix.m
	- matlab/FiltersToolbox/elastix_read_file2param.m
	- matlab/FiltersToolbox/elastix_read_reg_output.m
	- matlab/FiltersToolbox/elastix_write_param2file.m
	- matlab/FiltersToolbox/transformix.m

2014-08-20  Ramon Casero  <rcasero@gmail.com>

	* matlab/PointsToolbox/smacof.m: (0.1.0)

	- Add opts.Update = 'reduced' for the reduced form of the Guttman
	update proposed by Gasner et al.

	* Rename matlab/CardiacToolbox/blockface_find_frame_shifts.m as
	matlab/CardiacToolbox/blockface_intraframe_reg.m.

	- This function no longer tries to detect jumps, which is more
	complicated, but only do the registration between frames.

	* matlab/CardiacToolbox/blockface_find_frame_shifts.m: (0.4.0)

	- Change translation transform by similarity transform, because in
	some cases, frames shift not by translation but because the camera
	seems to zoom in or out a bit.

	- Tune the registration parameters so that they get a good precise
	registration between frames (e.g. switch to
	AdvancedMattesMutualInformation, make iteration steps smaller,
	etc.).

	- Don't return tnorm, as with similarity transforms it doesn't
	make much sense. Instead, we return all the parameters of the
	registration.

	- Use struct instead of file for registration parameters.

	- Swap input arguments so that path goes first, then file names.

	* matlab/FiltersToolbox/elastix.m: (0.2.0)

	- Input parameters for the registration can be a struct apart from
	a text file now.

	- Input images (whether input is a filename or array) that are RGB
	(colour) are now converted to grayscale before processing, because
	elastix will only use the first channel otherwise, and ignore the
	rest.

	- Rename input argument param -> opts.

	* Add matlab/FiltersToolbox/elastix_read_file2param.m: (0.1.0)

	- elastix_read_file2param Read file with elastix parameters to
	struct.

	* matlab/FiltersToolbox/elastix_read_reg_output: (0.2.0)

	- Move code to read TransformParameters.0.txt to independent
	function elastix_read_file2param().

	* matlab/FiltersToolbox/elastix_write_param2file.m: (0.1.1)

	- Update help header with new function.

2014-08-19  Ramon Casero  <rcasero@gmail.com>

	* matlab/FiltersToolbox/transformix: (0.1.1)

	- Check that T is either a struct or string. Correct the help
	header to note that it can be either.

	* Add matlab/FiltersToolbox/transformix: (0.1.0)

	- transformix Matlab interface to the image warping program
	"transformix".

	* Add matlab/FiltersToolbox/elastix_write_param2file.m: (0.1.0)

	- elastix_write_param2file Write struct with elastix parameters to
	file.

2014-08-15  Ramon Casero  <rcasero@gmail.com>

	* matlab/CardiacToolbox/blockface_find_frame_shifts.m: (0.3.0)

	- Shift output variables, so that t(I) corresponds to the
	transfrom from frame I to frame I-1, etc. This makes that tnorm, t
	and iterInfo have one element per frame, and makes it easier to
	work with them.

2014-08-14  Ramon Casero  <rcasero@gmail.com>

	* Add matlab/FiltersToolbox/elastix.m: (0.1.0)

	- elastix Matlab interface to the image registration program
	"elastix".

	* matlab/CardiacToolbox/blockface_find_frame_shifts.m: (0.2.0)

	- Instead of returning the translation transform as a 2-vector
	with the X, Y translation, now we return a struct with all the
	fields in the TransformParameters.0.txt file.

	- Intead of reading TransformParameters.0.txt manually, we now use
	elastix_read_reg_output().

	- Instead of creating temp files and directories and calling
	elastix by hand using system(), we use new function elastix() to
	do the registration.

	- Fix bug. We were registering the corrected grayscale moving
	image to the original RGB fixed image.

	- Rename output arguments tx, txnorm as t, tnorm.

	- Add output argument iterInfo.

	* matlab/FiltersToolbox/elastix_read_reg_output.m: (0.1.2)

	- Rename output argument param as t, as this variable contains the
	transform result, not algorithm parameters.

2014-08-13  Ramon Casero  <rcasero@gmail.com>

	* Rename matlab/FiltersToolbox/elastix_read_transf_result.m as
	matlab/FiltersToolbox/elastix_read_reg_output.m.

	* matlab/FiltersToolbox/elastix_read_transf_result.m: (0.1.1)

	- Rename output iter as iterInfo.

	- Remove double quotes "" from text fields in the struct.

	* Add matlab/FiltersToolbox/elastix_read_transf_result.m: (0.1.0)

	- elastix_read_transf_result Read the result image and transform
	parameters of a registration computed with elastix.

	* Rename matlab/CardiacToolbox/blockface_frame_shifts.m as
	matlab/CardiacToolbox/blockface_find_frame_shifts.m.

2014-08-11  Ramon Casero  <rcasero@gmail.com>

	* matlab/ManifoldToolbox/scimat_surface2seg.m: (0.1.1)

	- Fix bug. Instead of passing the size of the image volume, we
	were passing the size of the size vector.

	* Add matlab/CardiacToolbox/blockface_frame_shifts.m: (0.1.0)

	- blockface_frame_shifts Find translation shifts between
	consecutive blockface frames.

2014-08-06  Ramon Casero  <rcasero@gmail.com>

	* Add matlab/ManifoldToolbox/scimat_surface2seg.m: (0.1.0)

	- scimat_surface2seg Convert triangular mesh into segmentation.

2014-08-05  Ramon Casero  <rcasero@gmail.com>

	* matlab/ManifoldToolbox/surface_tridomain.m: (0.3.0)

	- Add 'sphunif' option, to generate uniform meshing of the sphere.

	* Move matlab/PointsToolbox/surface_interp.m to
	matlab/ManifoldToolbox/surface_interp.m.
	* Move matlab/PointsToolbox/surface_param.m to
	matlab/ManifoldToolbox/surface_param.m.

	- To group them with surface_tridomain(), and highlight that these
	are manifold functions.

	* Add matlab/PointsToolbox/surface_interp.m: (0.0.1)
	* Delete matlab/PointsToolbox/surface_interpolation.m:

	- SURFACE_INTERP Interpolate an open or closed surface from a
	parametrized scattered set of points.

	- Cannibalize old surface_interpolation() to make more modular,
	leaner functions. We already added surface_param(), that took the
	parametrization block. Now, surface_interp() takes the
	interpolation methods themselves. Another function,
	surface_domain() will provide the sampling of the surface domain.

	- surface_interp() is still in alpha, because I have tested it
	only with spherical interpolation. I added a warning for the user.

2014-08-04  Ramon Casero  <rcasero@gmail.com>

	* matlab/PointsToolbox/surface_param.m: (0.6.1)

	- Some missing and wrong info in help header. Move CALD after
	smdscale.

2014-07-26  Ramon Casero  <rcasero@gmail.com>

	* matlab/CMakeLists.txt: (0.3.1)
	* Add matlab/FileFormatToolbox/CMakeLists.txt: (0.1.1)

	- We want to compile Matlab function vmu2png.m into a binary that
	we can run from the command line.

2014-07-24  Ramon Casero  <rcasero@gmail.com>

	* matlab/FileFormatToolbox/vmu2png.m (0.2.1)

	- Save 'PixelHeight' and 'PixelWidth' as an "Other" field in the
	PNG image. Although these can be computed from
	e.g. 'PhysicalHeight'and 'YResolution', in case of round-off
	errors we want to have the original value from the microscope too.

	- Fix bug. When path to file was empty (i.e. file is in current
	directory), the function tried to save the PNG to the filesystem's
	root directory '/'.

2014-07-23  Ramon Casero  <rcasero@gmail.com>

	* CMakeLists.txt: (0.9.2)

	- Make gerardus compile for Matlab 2013b on linux. This requires
	Boost 1.49, and g++ 4.7. Thanks to Louie Cardone-Noott, who made
	the original patch for this.

2014-07-10  Ramon Casero  <rcasero@gmail.com>

	* Add matlab/CardiacToolbox/histology_blockface_preprocessing.m (0.1.0)

	- HISTOLOGY_BLOCKFACE_PREPROCESSING Prepare histology and
	blockface for registration.

2014-07-09  Ramon Casero  <rcasero@gmail.com>

	* Rename matlab/CardiacToolbox/correct_blockface_perspective.m as
	matlab/CardiacToolbox/blockface_correct_perspective.m (0.1.0)

	* matlab/CardiacToolbox/blockface_imread_gray.m (0.1.1)

	- Output image volume is now the same class of the images in the
	files, instead of double.

	* matlab/CardiacToolbox/blockface_equalise_illumination.m (0.3.0)

	- Changes in the method. After estimating block surface
	illumination, crop out too little or large illumination
	values. They correspond to interpolation artifacts on the edges,
	and produce a bad equalisation.

	- After equalisation, rescale intensity range so that it matches
	intensity range of the original image.

	- Convert equalised image from double to the type of the input
	image.

	* Rename matlab/CardiacToolbox/equalise_blockface_illumination.m
	as matlab/CardiacToolbox/blockface_equalise_illumination.m (0.2.0)

	* Add matlab/CardiacToolbox/blockface_imread_gray.m (0.1.0)

	- BLOCKFACE_IMREAD_GRAY Read multiple image files into grayscale
	volume.

	* CardiacToolbox/blockface_create_masks.m (0.1.1)

	- Fix bug. We need a wait() to that user can reposition or modify
	the ellipse and polygon.

	* Add matlab/CardiacToolbox/blockface_create_masks.m (0.1.0)

	- BLOCKFACE_CREATE_MASK User interface to create the elliptical
	and polygonal segmentation masks used to correct blockface
	illumination.

2014-06-24  Ramon Casero  <rcasero@gmail.com>

	* matlab/ManifoldToolbox/tri_sphparam.m (0.4.2)

	- Add option sphparam_opts.AllInnerVerticesAreFree. For local
	SMACOF only, this allows to recompute the free vertices in each
	local neighbourhood. When the option is set to true, then in each
	local neighbourhood we find the boundary, and then all the
	vertices inside are considered to be free. This option makes local
	neighbourhoods more "convex", and can help solve difficult
	ones. On the other hand, it increases the number of free vertices,
	which implies solving larger problems.

2014-06-22  Ramon Casero  <rcasero@gmail.com>

	* matlab/ManifoldToolbox/tri_sphparam.m (0.4.1)

	- First version that works in a full resolution RV alpha-shape
	mesh (doing three passes with different volume constraint
	boundaries).

	- Fix local neighbourhoods. We were allowing for holes in the
	local neighbourhoods (see comments in the code for a detailed
	explanation). Now the local neighbourhoods are simply connected.

	- Put the code that computes the local neighbourhoods in an
	internal function called get_local_neighbourhood(). This makes the
	code more readable, modular and easier to debug.

	- Make the check of the radius of the intial guess points less
	strict (from 1e-10 to 1e-8 error).

2014-06-21  Ramon Casero  <rcasero@gmail.com>

	* matlab/ManifoldToolbox/tri_sphparam.m (0.4.0)

	- Parallelize the consmacof-local method converting the for loop
	that untangles each connected component into a parfor loop.

2014-06-20  Ramon Casero  <rcasero@gmail.com>

	* matlab/ManifoldToolbox/tri_sphparam.m (0.3.6)

	- Remove 'LocalConvexHull' option. It lets the algorithm move
	vertices that belong to another tangled component, which causes
	errors, as we don't recompute tangled vertices in each loop. Now
	that the algorithm has been fixed, it doesn't seem necessary
	either.

	- Remove code that decided between the intial guess and the found
	solution. For local constrained SMACOF, as we want to keep the
	found solution even if its not valid, so that we can run the
	algorithm again with different bounds.

	* matlab/ManifoldToolbox/tri_sphparam.m (0.3.5)

	- Fix bug. As now we don't assing NaNs to vertices of local
	components that cannot be untangled, we also need to change the
	test in topology check to see whether a valid solution was
	returned.

	- Add note to the help header: Note that it seems that SCIP, or
	maybe the way we input/output the problem to it causes small
	tolerances in the constraints. E.g. if VMIN=1, we may get a
	tetrahedron in the solution with volume 1-1e-5. This will be
	detected by TopologyCheck as a violation of the constraint, but it
	shouldn't be a problem in most cases.

	* matlab/ManifoldToolbox/tri_ccqp_smacof_nofold_sph_pip.m (0.2.4)

	- Allow VMIN, VMAX to be vectors so that we can pass different
	volume boundaries to each mesh tetrahedron.

	- Fix bug. One of the constraints was never written because it had
	if(vmax(I)>inf) instead of if(vmax(I)<inf).

	* matlab/ManifoldToolbox/tri_sphparam.m (0.3.4)

	- Adapt to change in tri_ccqp_smacof_nofold_sph_pip(). Now VMIN,
	VMAX can be vectors.

	- When a local component cannot be untangled, leave its vertices
	untouched intead of converting them to NaN.

2014-06-18  Ramon Casero  <rcasero@gmail.com>

	* matlab/ManifoldToolbox/tri_sphparam.m (0.3.3)

	- Fix general structure of the function so that it works with all
	the methods. Now each method has to compute the stress of the
	solution (sigmasol), because e.g. MDS uses a full distance matrix,
	but constrained SMACOF uses sparse matrices. After exiting the
	methods, common code can check whether the solution is valid
	(yIsValid). Also, we take into account that some methods produce
	sigma scalar, and others sigma cell array.

	- When the initial guess is empty, give it sigma0 = Inf instead of
	empty, so that the MDS method will always replace the intial guess
	by the found solution.

	- Stop checking self intersecting triangles to select tangled
	vertices for constrained SMACOF, in addition to negative
	areas. Now that the algorithm seems fixed, negative areas seem to
	be enough, as they should.

	- Fix bug in case 'smacof', 'consmacof-global',
	'consmacof-local'. Input guess should be y0, not y, that doesn't
	exist.

	- In 'consmacof-local', the solution now updates only the free
	vertices, and leaves the fixed vertices as they were
	originally. This makes a difference when SCIP doesn't find a
	solution, and it returns NaN for all the points coordinates.

	- Fix bug. Run topology check only if the solution has no
	NaN. Otherwise, it produces a segfault.

	* matlab/PointsToolbox/cons_smacof_pip.m (0.4.2)

	- Fix bug. If dx, dy are sparse matrices, sigma0 will be a sparse
	scalar, and this gives an error with a fprintf() call.

	* matlab/ManifoldToolbox/tri_ccqp_smacof_nofold_sph_pip.m (0.2.3)

	- Fix bug. Bad syntax for max().

2014-06-17  Ramon Casero  <rcasero@gmail.com>

	* matlab/ManifoldToolbox/tri_ccqp_smacof_nofold_sph_pip.m (0.2.2)

	- SCIP will fail to work properly without warning when FEASTOL is
	too small. In particular, FEASTOL<numerics/epsilon (def 1e-9) will
	make FEASTOL=0. See below email reply by Stefan Vigerske in SCIP
	mailing list. Thus, now we don't let it be <1e-9.

	- Fix bug. According again to the email response below, contraints
	need to be modified as VMIN+FEASTOL*max(1, |VMIN|), instead of the
	VMIN+FEASTOL that we had before.

	http://listserv.zib.de/pipermail/scip/2014-May/002014.html

	"setting the feastol that small is not supported. There is another
	tolerance (numerics/epsilon) that is (silently) assumed to be
	smaller than feastol, and by default 1e-9. Numbers smaller than
	epsilon are treated as 0.

	Further, a feastol of 1e-10 while still having values like 1e4 in
	your problem might give issues when having to use double
	precision. The limited precision of the floating point numbers is
	also the reason why -0.166666666666667 ends up as
	-0.16666666666666699048.

	Bottomline: Don't set feastol too small."

2014-06-16  Ramon Casero  <rcasero@gmail.com>

	* matlab/ManifoldToolbox/tri_ccqp_smacof_nofold_sph_pip.m (0.2.1)

	- Do not create constraints for the cases f(x) > -Inf and f(x) <
	Inf. These constraints have no effect on the problem, and they
	produce the following warning in SCIP:

	"WARNING: indefinite expression tree in	constraint <c45>"

2014-06-13  Ramon Casero  <rcasero@gmail.com>

	* matlab/FileFormatToolbox/scimat_index2world.m (0.4.0)
	* matlab/FileFormatToolbox/scimat_world2index.m (0.4.0)
	* matlab/ManifoldToolbox/tri_find_nonmanifold_vertex.m (0.2.0)

	- Interface change. Input variable AX becomes SCIMAT. Now, instead
	of passing scimat.axis, the user has to pass scimat. This way, we
	will also be able to get scimat.rotmat without having to add
	another input variable.

	* matlab/CardiacToolbox/scimat_rv_crescent_tips.m (0.2.1)
	* matlab/FileFormatToolbox/scimat_save.m (0.6.3)
	* matlab/FiltersToolbox/scimat_centroids.m (0.2.1)
	* matlab/FiltersToolbox/scimat_intersect_plane.m (0.4.2)
	* matlab/FiltersToolbox/scimat_lconvhull_smoothing.m (0.7.2)
	* matlab/FiltersToolbox/skeleton_label.m (0.15.6)
	* matlab/FiltersToolbox/scimat_box.m (0.2.1)
	* matlab/FiltersToolbox/scimat_skeleton_prune.m (0.5.1)
	* matlab/FiltersToolbox/scimat_estimate_bias_field.m (0.2.1)
	* matlab/FiltersToolbox/scimat_seg2label_stats.m (0.9.1)
	* matlab/FiltersToolbox/scimat_seg2voxel_stats.m (0.2.1)
	* matlab/ManifoldToolbox/scimat_tri_to_raster.m (0.2.2)
	* matlab/PointsToolbox/bwmesh.m (0.1.8)
	* matlab/PointsToolbox/scimat_simlandmarks_thickslice.m (0.1.2)
	* matlab/PointsToolbox/scimat_dmatrix_thickslice.m (0.1.5)
	* matlab/PointsToolbox/pts_mesh.m (0.2.2)
	* matlab/PointsToolbox/scimat_pca.m (0.2.1)
	* matlab/test/test_scimat_dmatrix_imgeodesic.m (0.1.3)
	* matlab/test/test_surface_param.m (0.6.3)

	- Correct the functions so that they accommodate the interface
	change of scimat_index2world, scimat_world2index and
	tri_find_nonmanifold_vertex.

2014-06-12  Ramon Casero  <rcasero@gmail.com>

	* Rename matlab/FileFormatToolbox/scinrrd_tiff2nrrd.m as
	matlab/FileFormatToolbox/scimat_tiff2scimat.m (0.3.0)

	* Rename matlab/FiltersToolbox/scinrrd_centroids.m as
	matlab/FiltersToolbox/scimat_centroids.m (0.2.0)

	* Rename matlab/FiltersToolbox/scinrrd_regionprops.m as
	matlab/FiltersToolbox/scimat_regionprops.m (0.2.0)

	* Rename matlab/FiltersToolbox/scinrrd_seg2label_stats.m as
	matlab/FiltersToolbox/scimat_seg2label_stats.m (0.9.0)

	* Rename
	matlab/FiltersToolbox/scinrrd_optimal_intersecting_plane.m as
	matlab/FiltersToolbox/scimat_optimal_intersecting_plane.m (0.2.0)

	* Rename matlab/FiltersToolbox/scinrrd_crop.m as
	matlab/FiltersToolbox/scimat_crop.m (0.2.0)

	* Rename matlab/FiltersToolbox/scinrrd_ndgrid.m as
	matlab/FiltersToolbox/scimat_ndgrid.m (0.3.0)

	* Rename
	matlab/FiltersToolbox/scinrrd_vertical_orientation_pca_basis.m as
	matlab/FiltersToolbox/scimat_vertical_orientation_pca_basis.m (0.2.0)

	* Rename matlab/FiltersToolbox/scinrrd_estimate_bias_field.m as
	matlab/FiltersToolbox/scimat_estimate_bias_field.m (0.2.0)

	* Rename matlab/FiltersToolbox/scinrrd_gradients.m as
	matlab/FiltersToolbox/scimat_gradients.m (0.2.0)

	* Rename matlab/FiltersToolbox/scinrrd_papillary_muscles.m as
	matlab/FiltersToolbox/scimat_papillary_muscles.m (0.2.0)

	* Rename matlab/FiltersToolbox/scinrrd_box.m as
	matlab/FiltersToolbox/scimat_box.m (0.2.0)

	* Rename matlab/FiltersToolbox/scinrrd_seg2voxel_stats.m as
	matlab/FiltersToolbox/scimat_seg2voxel_stats.m (0.2.0)

	* Rename matlab/FiltersToolbox/scinrrd_skeleton_prune.m as
	matlab/FiltersToolbox/scimat_skeleton_prune.m (0.5.0)

	* Rename
	matlab/FiltersToolbox/scinrrd_vertical_orientation_pca_basis.m as
	matlab/FiltersToolbox/scimat_vertical_orientation_pca_basis.m (0.3.0)

	* Rename matlab/PointsToolbox/scinrrd_pca.m as
	matlab/PointsToolbox/scimat_pca.m (0.2.0)

	* Rename matlab/CardiacToolbox/scinrrd_rv_crescent_tips.m as
	matlab/CardiacToolbox/scimat_rv_crescent_tips.m (0.2.0)

	* matlab/FileFormatToolbox/scimat_load.m (0.4.4)
	* matlab/FiltersToolbox/scimat_blockproc3.m (0.3.2)
	* matlab/FiltersToolbox/skeleton_label.m (0.15.5)

	- In the early days of Gerardus, we called "scimat" structs as
	"nrrd", which was a bad choice. Here we rename the functions that
	were still called "scinrrd_*", and/or had "nrrd" as input/output
	arguments.

	* Add matlab/FiltersToolbox/scimat.m (0.1.0)
	* matlab/FileFormatToolbox/scimat_load.m (0.4.3)
	* matlab/FileFormatToolbox/scimat_save.m (0.6.2)
	* matlab/CardiacToolbox/is_lv_on_the_left.m (0.1.2)
	* matlab/FileFormatToolbox/scimat_index2world.m (0.3.1)
	* matlab/FileFormatToolbox/scimat_world2index.m (0.3.1)
	* matlab/FileFormatToolbox/scimat_im2scimat.m (0.2.1)
	* matlab/FiltersToolbox/scimat_intersect_plane.m (0.4.1)
	* matlab/FiltersToolbox/scinrrd_ndgrid.m (0.2.2)
	* matlab/FiltersToolbox/scimat_squeeze.m (0.2.1)
	* matlab/FiltersToolbox/scimat_unsqueeze.m (0.2.1)

	- Help file that contains information about the SCIMAT struct.

	* Rename matlab/FileFormatToolbox/scinrrd_im2nrrd.m to
	 matlab/FileFormatToolbox/scimat_im2scimat.m (0.2.0)

	* Rename matlab/FileFormatToolbox/scinrrd_world2index.m to
	matlab/FileFormatToolbox/scimat_world2index.m (0.3.0)

	* Rename matlab/FileFormatToolbox/scinrrd_index2world.m
	matlab/FileFormatToolbox/scimat_index2world.m (0.3.0)

	* Rename matlab/FiltersToolbox/scinrrd_intersect_plane.m to
	matlab/FiltersToolbox/scimat_intersect_plane.m (0.4.0)

	* Rename matlab/FiltersToolbox/scinrrd_squeeze.m to
	matlab/FiltersToolbox/scimat_squeeze.m (0.2.0)

	* Rename matlab/FiltersToolbox/scinrrd_unsqueeze.m to
	matlab/FiltersToolbox/scimat_unsqueeze.m (0.2.0)

	* Rename matlab/FileFormatToolbox/scinrrd_seg3d2matlab to
	matlab/FileFormatToolbox/scimat_seg3d2matlab (0.2.0)

	- Update deprecated syntax for narginchk, nargoutchk.

	* matlab/FileFormatToolbox/scimat_load.m (0.4.2)
	* matlab/FileFormatToolbox/scimat_save.m (0.6.1)
	* matlab/CardiacToolbox/scinrrd_rv_crescent_tips.m (0.1.1)
	* matlab/CardiacToolbox/is_lv_on_the_left.m (0.1.1)
	* matlab/ManifoldToolbox/tri_find_nonmanifold_vertex.m (0.1.1)
	* matlab/ManifoldToolbox/scimat_tri_to_raster.m (0.2.1)
	* matlab/FiltersToolbox/scinrrd_ndgrid.m (0.2.1)
	* matlab/FiltersToolbox/scinrrd_estimate_bias_field.m (0.1.1)
	* matlab/FiltersToolbox/scinrrd_box.m (0.1.1)
	* matlab/FiltersToolbox/scinrrd_papillary_muscles.m (0.1.1)
	* matlab/FiltersToolbox/scinrrd_centroids.m (0.1.1)
	* matlab/test/test_scinrrd_surface_interpolation.m (0.1.2)
	* matlab/test/test_scimat_dmatrix_imgeodesic.m (0.1.2)
	* matlab/test/test_itk_imfilter.m (0.4.5)
	* matlab/test/test_smdscale.m (0.3.2)
	* matlab/PointsToolbox/scimat_dmatrix_thickslice.m (0.1.4)
	* matlab/PointsToolbox/scinrrd_pca.m (0.1.1)
	* matlab/PointsToolbox/scimat_simlandmarks_thickslice.m (0.1.1)
	* matlab/PointsToolbox/pts_mesh.m (0.2.1)
	* matlab/PointsToolbox/scinrrd_surface_interpolation.m (0.7.1)
	* matlab/PointsToolbox/bwmesh.m (0.1.7)
	* matlab/FiltersToolbox/skeleton_label.m (0.15.4)
	* matlab/FiltersToolbox/scimat_lconvhull_smoothing.m (0.7.1)
	* matlab/FiltersToolbox/scinrrd_seg2label_stats.m (0.8.7)
	* matlab/test/test_surface_param.m (0.6.2)

	- Gerardus functions used by this function have been renamed.

	- Update deprecated syntax for narginchk, nargoutchk when
	required.

	- Minor style updates to help header, e.g. stop at the end of
	summary, function name in lowercase, no space before/after
	bracket.

	* Delete
	matlab/FiltersToolbox/scinrrd_optimal_intersecting_plane_old.m.

2014-06-10  Ramon Casero  <rcasero@gmail.com>

	* matlab/FileFormatToolbox/scinrrd_im2nrrd.m (0.2.0)
	* matlab/FileFormatToolbox/scinrrd_world2index.m (0.3.0)

	- Pablo Lamata contribution.

	- Update narginchk/nargoutchk syntax where appropriate.

2014-06-07  Ramon Casero  <rcasero@gmail.com>

	* Add matlab/CardiacToolbox/correct_blockface_perspective.m (0.1.0)

	- CORRECT_BLOCKFACE_PERSPECTIVE Transform Bewster angle blockface
	image onto 90º projection.

2014-06-05  Ramon Casero  <rcasero@gmail.com>

	* Add matlab/CardiacToolbox/equalise_blockface_illumination.m
	(0.1.0)
	* Add matlab/test/R_55_0001.bmp
	* Add matlab/test/polymask.mat
	* Add matlab/test/ellipmask.mat

	-EQUALISE_BLOCKFACE_ILLUMINATION Correct illumination
	inhomogeneities in blockface photography.

2014-05-29  Ramon Casero  <rcasero@gmail.com>

	* matlab/ManifoldToolbox/tri_sphparam.m: (0.3.2)

	- Fix bug. No need to check topology if we know that SMACOF could
	not find a valid solution.

2014-05-28  Ramon Casero  <rcasero@gmail.com>

	* matlab/PointsToolbox/cons_smacof_pip.m: (0.4.1)

	- Fix bug. If the user provides a problem with no free vertices
	(i.e. there's nothing to optimise), make the function exit
	gracefully instead of with an error.

2014-05-26  Ramon Casero  <rcasero@gmail.com>

	* matlab/PointsToolbox/cons_smacof_pip.m: (0.4.0)
	* matlab/test/test_cons_smacof_pip.m: (0.2.5)

	- Fix bug. In some cases, SCIP was returning a solution as
	"valid", but when we checked it, some of the tetrahedra had small
	negative areas. After asking in the SCIP mailing list, Stefan
	Vigerske noted that constraints are fulfilled within a
	tolerance. E.g. SCIP considers 0 >= -1e-8 as true for a 1e-6
	tolerance. But for us, this tolerance is not acceptable because it
	produces small overlaps in the output parametrization. This has to
	be corrected in two places: In the functions that create the
	string of constraints, so that the constraint+tolerance are always
	within the actual constraint values we want, and in this function,
	being able to modify the tolerance ('scip_opts.numerics_feastol').

	- Fix bug. The initial guess may have a low stress, but be an
	invalid solution. Because we don't have a function to check the
	validity of the initial solution yet, we always replace the
	initial guess by any valid solution found by SMACOF. In theory, if
	the initial guess is already the best valid solution, this could
	lead to the algorithm returning a suboptimal valid solution. But
	we hope that in practice, the algorithm wouldn't degrade the
	solution much.

	- Fix bug. If SCIP cannot find a valid solution (e.g. we set a too
	short time limit or it doesn't exist), then we cannot update the
	current solution. This also means that we need to stop the
	optimization, because the problem matrices and vectors won't
	change, and basically we would try to solve the same problem
	again, not reaching a solution either. Note however that it's
	possible that we have been finding valid solutions before, and
	it's only at a later iteration that we get to this "not valid
	solution" situation. Thus, we cannot assume that the stop
	condition below these lines means "error".

	- Add output variable to separate initial guess (sigma0) from
	stress values obtained during iterations of the SMACOF algorithm
	(sigma). This is to emphasize that we can compute the initial
	stress, but currently we cannot check whether the constraints are
	fulfilled or not. On the other hand, once SMACOF starts running,
	all sigma stress values will correspond to valid solutions (if
	there's no valid solution, sigma(I)=NaN, and the algorithm stops).

	* matlab/ManifoldToolbox/tri_ccqp_smacof_nofold_sph_pip.m: (0.2.0)
	* matlab/ManifoldToolbox/tri_qcqp_smacof_nofold_2d_pip.m: (0.2.0)
	* matlab/ManifoldToolbox/tri_sphparam.m: (0.3.1)

	- Fix bug. In some cases, SCIP was returning a solution as
	"valid", but when we checked it, some of the tetrahedra had small
	negative areas. After asking in the SCIP mailing list, Stefan
	Vigerske noted that constraints are fulfilled within a
	tolerance. E.g. SCIP considers 0 >= -1e-8 as true for a 1e-6
	tolerance. But for us, this tolerance is not acceptable because it
	produces small overlaps in the output parametrization. This has to
	be corrected in two places: We need to be able able to modify the
	SCIP tolerance ('scip_opts.numerics_feastol') in the SMACOF
	function; and in this function, constraint intervals need to be
	modified, so that constraint+tolerance values are always within
	the actual constraint values we want.

	* Add matlab/ManifoldToolbox/sphtri_signed_vol.m: (0.1.1)

	- Fix bug. Volume of tetrahedron is det/6, not det.

2014-05-15  Ramon Casero  <rcasero@gmail.com>

	* release 0.10.0.

	- Build works for Linux and Windows.

	* matlab/CgalToolbox/CMakeLists.txt: (0.2.22)

	- Fix bug. In Windows, cgal_meshseg and cgal_checl_self_intersect
	cannot be linked here to boost_thread, or we get a "one or more
	multiply defined symbols found" link error.

	* matlab/CgalToolbox/CMakeLists.txt: (0.2.21)

	- Fix bug. cgal_meshseg and cgal_checl_self_intersect need to link
	against boost_thread.

	* CMakeLists.txt: (0.9.1)

	- Check that if we are in Windows, Gerardus is not on a network
	drive, as this will make CMake fail. As the error given by CMake
	will say nothing about the problem being the network drive, this
	is very confusing and annoying.

2014-05-13  Ramon Casero  <rcasero@gmail.com>

	* Add matlab/FileFormatToolbox/vmu2png.m: (0.1.0)

	- VMU2PNG Convert a microscope image file from .vmu to .png
	format.

2014-05-10  Ramon Casero  <rcasero@gmail.com>

	* matlab/FileFormatToolbox/scimat_save.m: (0.6.0)

	- Add output formats PNG (that allows saving images larger than
	4GB) with lossless compression, JPEG2000 and TIFF with
	AdobeDeflate compression.

2014-05-08  Ramon Casero  <rcasero@gmail.com>

	* matlab/FileFormatToolbox/scimat_load.m: (0.4.1)

	- Fix bug. Paul Cormack from Hamamatsu replied that pixel size is
	PhysicalWidth / PixelWidth, instead of PhysicalWidth /
	(PixelWidth-1).

	* matlab/FileFormatToolbox/scimat_load.m: (0.4.0)

	- Add new file format. Now we can read also .vmu (Hamamatsu
	Uncompressed Virtual Microscope Specimen) files.

	* matlab/FiltersToolbox/scinrrd_crop.m: (0.1.1)

	- When croppring, allow for a 4th dimension so that we can pass
	colour images with (row, col, slice, channel).

	- Update deprecated narginchk(), nargoutchk() syntax.

	* matlab/FileFormatToolbox/scinrrd_im2nrrd.m: (0.1.3)

	- Remove the limitation that input image must have 3 dimensions so
	that we can pass colour images with (row, col, slice, channel).

2014-05-07  Ramon Casero  <rcasero@gmail.com>

	* Rename matlab/FileFormatToolbox/scinrrd_load.m as matlab/FileFormatToolbox/scimat_load.m: (0.3.0)
	* Rename matlab/FileFormatToolbox/scinrrd_save.m as matlab/FileFormatToolbox/scimat_save.m: (0.5.0)
	* matlab/CardiacToolbox/process_misas_patient.m: (0.1.1)
	* matlab/FileFormatToolbox/scinrrd_im2nrrd.m: (0.1.2)
	* matlab/FileFormatToolbox/scinrrd_tiff2nrrd.m: (0.2.5)
	* matlab/FiltersToolbox/scinrrd_seg2voxel_stats.m: (0.1.2)
	* matlab/ItkToolbox/itk_imfilter.m: (0.7.7)
	* matlab/ItkToolbox/ItkImFilter.cpp: (1.6.2)
	* matlab/PointsToolbox/scimat_dmatrix_thickslice.m: (0.1.3)
	* matlab/test/test_itk_imfilter.m: (0.4.4)
	* matlab/test/test_cgal_closest_trifacet.m: (0.2.4)
	* matlab/test/test_pca_normalize.m: (0.1.1)
	* matlab/test/test_scimat_dmatrix_imgeodesic.m: (0.1.1)
	* matlab/test/test_surface_interp.m: (0.2.1)
	* matlab/test/test_cgal_trifacet_area.m: (0.1.1)
	* matlab/test/test_closest_trifacet.m: (0.3.2)

	- Renaming of scinrrd_load(), scinrrd_save() as scimat_load(),
	scimat_save(), respectively.

	- While we are at it, update deprecated narginchk(), nargoutchk()
	syntax when needed, and change function name to lower case in the
	help header.

	* matlab/test/test_surface_param.m: (0.6.1)

	- Renaming of scinrrd_load(), scinrrd_save() as scimat_load(),
	scimat_save(), respectively.

	- Check for self-intersections.


2014-05-06  Ramon Casero  <rcasero@gmail.com>

	* matlab/ManifoldToolbox/tri_sphparam.m: (0.3.0)
	* matlab/test/test_tri_sphparam.m: (0.1.1)

	- Fix bug. We had broken the MDS method, by always producing an
	array of NaNs as the output parametrization. We only need to check
	whether we want to replace the found solution by the initial guess
	in the SMACOF-based methods (because in MDS, there's no initial
	guess).

	- Enforce that for the MDS method, there can be no initial guess.

	- Add new output variable that tells whether the output
	parametrization is valid (all tetrahedra with positive area).

	- In the MDS method, avoid recomputing the sphere radius. We stick
	to what the user provided, or the estimate based on the mesh area.

	- All methods use a matrix of chord distances instead of geodesic
	distances, so move the code to do the conversion out of each
	"case" in the "switch" statement, to have only one call for all
	methods.

	- Input variable Y is now Y0, which makes more sense and
	simplifies the code a bit.

2014-05-05  Ramon Casero  <rcasero@gmail.com>

	* matlab/ManifoldToolbox/tri_sphparam.m: (0.2.0)

	- Fix the way we select the solution we return. Now we checked
	whether the initial guess and found best solution are valid. If
	both are, then we return the one with less stress. If only one is
	valid, we return that one. If neither the initial guess is valid
	nor a valid solution could be found, we return an array of NaNs.

	- Change output syntax. Now return stress value of the initial
	guess as a separate variable.

2014-05-01  Ramon Casero  <rcasero@gmail.com>

	* matlab/test/test_cons_smacof_pip.m: (0.2.5)

2014-04-29  Ramon Casero  <rcasero@gmail.com>

	* matlab/PointsToolbox/cons_smacof_pip.m: (0.3.5)

	- Fix bug. There's a bug in scip-3.1.0.linux.x86_64.gnu.opt.spx,
	which causes the solution to be written as an empty file when the
	quiet flag is used. As a workaround, we disable the quiet flag in
	that case, and instead send the output to /dev/null, as suggested
	by Stefan Vigerske.

2014-04-22  Ramon Casero  <rcasero@gmail.com>

	* Add matlab/FileFormatToolbox/ndpi_focus_points.m: (0.1.0)

	- NDPI_FOCUS_POINTS Read focus points coordinates from .ndpi image
	file obtained from a Hamamatsu microscope.

2014-04-07  Ramon Casero  <rcasero@gmail.com>

	* Add matlab/FiltersToolbox/amrf_seg.m: (0.1.0)

	- AMRF_SEG  Adaptive Markov Random Field segmentation.

	* Add matlab/FiltersToolbox/im_modes.m: (0.1.0)

	- IM_MODES Estimate typical values (modes) of
	foreground/background intensities in a greyscale image.

2014-03-16  Ramon Casero  <rcasero@gmail.com>

	* matlab/ManifoldToolbox/tri_sphparam.m: (0.1.1)

	- Classical MDS solution is invariant under a mirroring
	transformation. That is, if we had the ground truth, a mirror
	image over the longitude coordinate produces the same stress, but
	with all the triangle orientations inverted. Now we mirror the
	parametrization if this reduces the number of triangles with a
	negative orientation.

2014-03-15  Ramon Casero  <rcasero@gmail.com>

	* matlab/PointsToolbox/cons_smacof_pip.m: (0.3.4)

	- Update default version of SCIP, as now 3.1.0 has been released.

	* Delete matlab/ManifoldToolbox/tri_sphparam_cons_smacof.m:

	- This function has been rewritten as tri_sphparam, to make it
	more modular. Instead of forcing a series of parametrizations
	(namely CMDS followed by constrained SMACOF with local
	neighbourhoods, followed by global constrained SMACOF), we want to
	have a function where we can call individual methods, and that
	it's not limited to the SMACOF approach (we'll want to add the
	spherical harmonics method too).

	* matlab/PointsToolbox/cons_smacof_pip.m: (0.3.3)

	- As the stress can go up and down, now the algorithm remembers
	the best solution is has found among all iterations, and will
	return that one.

	* matlab/ManifoldToolbox/tri_ccqp_smacof_nofold_sph_pip.m: (0.1.3)

	- I forgot to commit the changes to this function when I fixed the
	bug for cons_smacof_pip(). We were doing it wrong when we had
	fixed vertices. We were expecting the distance matrix to be
	d(isFree, isFree). I commited them by mistake with in the last
	commit. I'm not commiting after chaning the version number just so
	that we have this log message.

	* Add matlab/ManifoldToolbox/tri_sphparam.m: (0.1.0)
	* Add matlab/test/test_tri_sphparam.m: (0.1.0)

	- Spherical parametrization of closed triangular mesh.

	* Add matlab/ManifoldToolbox/arclen2chord.m: (0.1.0)

	- Sphere arc length distances to Euclidean chord length distances.

	* Add matlab/ManifoldToolbox/chord2arclen.m: (0.1.0)

	- Euclidean chord length distances to sphere arc length distances.

2014-03-14  Ramon Casero  <rcasero@gmail.com>

	* matlab/ManifoldToolbox/tri_sphparam_cons_smacof.m: (0.2.0)

	- Uncomment the block to convert local neighbourhoods to convex
	hull of local neighbourhoods. Now this is run by default, and can
	be deactivated by the user.

	- Fix bug: Bad syntax in warning messages crashed function.

2014-03-13  Ramon Casero  <rcasero@gmail.com>

	* Add matlab/ManifoldToolbox/tri_sphparam_cons_smacof.m: (0.1.0)

	- TRI_SPHPARAM_CONS_SMACOF Pseudo-isometric parametrization of
	closed triangular mesh using constrained SMACOF.

2014-03-09  Ramon Casero  <rcasero@gmail.com>

	* Add matlab/ManifoldToolbox/graphcc.m: (0.1.0)

	- GRAPHCC  Split a graph into connected components.

	* Add matlab/ManifoldToolbox/sphtri_signed_vol.m: (0.1.0)

	- SPHTRI_SIGNED_VOL Signed volume of the elements of a sphere
	partitioned into tetrahedra.

	* matlab/PointsToolbox/cons_smacof_pip.m: (0.3.2)

	- Now instead of giving an error when SCIP cannot find a solution,
	we deal with this gracefully. For instance, the constraints we
	have given may define an unfeasible problem. In that case, instead
	of exiting with error(), what we want to do is that the algorithm
	exits normally, but saying that the stopCondition is e.g. 'SCIP:
	unfeasible'. This could be used, for example to then relax the
	constraints and re-run the algorithm.

2014-03-07  Ramon Casero  <rcasero@gmail.com>

	* matlab/test/test_cons_smacof_pip.m: (0.2.4)

	- For the sphere, update calls to cons_smacof_pip() to new
	syntax. We now pass isFree as a vector, and we pass the whole
	distance matrix.

	- For the sphere with the vertices pertubed to produce fold-over,
	make not specific to a sphere sampling of 10 vertices.

	- Remove last test for the sphere, that was redundant.

	* matlab/PointsToolbox/cons_smacof_pip.m: (0.3.1)

	- Fix bug. Wrong index writting the upper triangular terms of the
	objective function in the 3D case.

2014-03-06  Ramon Casero  <rcasero@gmail.com>

	* matlab/PointsToolbox/cons_smacof_pip.m: (0.3.0)
	* matlab/ManifoldToolbox/tri_qcqp_smacof_nofold_2d_pip.m: (0.1.4)
	* matlab/test/test_cons_smacof_pip.m: (0.2.3)

	- Fix bug for 2D with fixed vertices. Add input argument isFree to
	cons_smacof_pip(). We were doing it wrong when we had fixed
	vertices. We were expecting the distance matrix to be d(isFree,
	isFree). However, we need distance values from the free to the
	fixed vertices too. Also, the objective function needs to have
	terms that will be xi * c, where xi is a free vertex, and c a
	constant that includes xj, a coordinate of a fixed vertex. Also,
	at each SMACOF step, we have to update only the coordinates of the
	free vertices. Fixed vertices don't change.

2014-02-28  Ramon Casero  <rcasero@gmail.com>

	* matlab/ManifoldToolbox/tri_ccqp_smacof_nofold_sph_pip.m: (0.1.2)

	- Fix bug. The function didn't work correctly for the case when we
	had fixed vertices. Fixed vertices are not variables in the
	problem, so variables need to be relabelled in the
	constraints. Also, the loop for generation of constraints was very
	slow for big matrices.

	- Decrease precision of scalars written to the PIP file to 15, as
	this seems to be the actual precision for Matlab doubles.

	* matlab/ManifoldToolbox/tri_qcqp_smacof_nofold_2d_pip.m: (0.1.3)

	- Decrease precision of scalars written to the PIP file to 15, as
	this seems to be the actual precision for Matlab doubles.

	* matlab/test/test_cons_smacof_pip.m: (0.2.2)

	- Change test so that we can test the sphere case with fixed
	vertices.

	* matlab/PointsToolbox/cons_smacof_pip.m: (0.2.1)

	- Give unique names to the temporal files that are used to store
	the PIP model, and the solution output, so that we can run several
	instances of this function in parallel.

	- Decrease precision of scalars written to the PIP file to 15, as
	this seems to be the actual precision for Matlab doubles.

	* Add matlab/ThirdPartyToolbox/inhull.m:
	* Add matlab/ThirdPartyToolbox/license-inhull.txt:

	- tests if a set of points are inside a convex hull. By John
	D'Errico,
	http://www.mathworks.co.uk/matlabcentral/fileexchange/10226-inhull
edit e

2014-02-27  Ramon Casero  <rcasero@gmail.com>

	* matlab/PointsToolbox/cons_smacof_pip.m: (0.2.1)

	- Fix bug. We were creating objfunq with space for the whole upper
	triangular matrix of distance terms. So when we had a sparse
	distance matrix, we ended up with lots of empty cells, that
	translated into lots of empty lines in the PIP file.

	- Add SCIP option 'lp_threads', 'display_freq'.

	- Increase precision of scalars written to the PIP file to 16
	places, to make the most of the double type.

	* matlab/ManifoldToolbox/tri_qcqp_smacof_nofold_2d_pip.m: (0.1.2)
	* matlab/ManifoldToolbox/tri_ccqp_smacof_nofold_sph_pip.m: (0.1.1)

	- PIP allows exponentials, so simplify terms like x * x to x^2 in
	the output to the PIP file.

	- Increase precision of scalars written to the PIP file to 16
	places, to make the most of the double type.

2014-02-26  Ramon Casero  <rcasero@gmail.com>

	* matlab/test/test_cons_smacof_pip.m: (0.2.1)

	- New toy example for the sphere, where the MDS solution produces
	fold-over, and the CCQP-SMACOF removes the fold-over.

	* Add matlab/ManifoldToolbox/tri_ccqp_smacof_nofold_sph_pip.m: (0.1.0)

	- TRI_CCQP_SMACOF_NOFOLD_SPH_PIP Constraints in PIP format for
	CCQP-SMACOF to ensure that 2D triangules on the sphere preserve
	positive orientation.

	* matlab/PointsToolbox/cons_smacof_pip.m: (0.2.0)

	- Extend so that it can deal with 3D outputs as well as 2D.

	* matlab/test/test_cons_smacof_pip.m: (0.2.0)

	- Add tests for the sphere problem.

	* matlab/ManifoldToolbox/tri_qcqp_smacof_nofold_2d_pip.m: (0.1.1)

	- Small change. Remove unused computation of weights matrix.

2014-02-25  Ramon Casero  <rcasero@gmail.com>

	* Add matlab/PointsToolbox/cons_smacof_pip.m: (0.0.1)
	* Add matlab/test/test_cons_smacof_pip.m: (0.0.1)

	- CONS_SMACOF_PIP SMACOF MACOF algorithm with polynomial
	constraints (PIP file format).

	* Add matlab/ManifoldToolbox/tri_qcqp_smacof_nofold_2d_pip.m:
	(0.0.1)
	* Add matlab/test/test_tri_qcqp_smacof_nofold_2d_pip.m: (0.0.1)

	- TRI_QCQP_SMACOF_NOFOLD_2D_PIP Constraints in PIP format for
	QCQP-SMACOF to ensure that 2D triangules preserve positive
	orientation.

2014-02-24  Ramon Casero  <rcasero@gmail.com>

	* matlab/add_gerardus_paths.m: (0.3.0)

	- Add gerardus/programs to the system path in Matlab. This way,
	binaries/executables can be found by functions system() or !.

2014-02-24  Ramon Casero  <rcasero@gmail.com>

	* Add matlab/ManifoldToolbox/tri_qcqp_smacof_nofold_2d.m: (0.0.2)

	- I had forgotten to check for AMIN type.

	* matlab/test/test_qcqp_smacof.m: (0.0.3)

	- Fix bug. Missing input argument in call to function, and missing
	the definition of algorithm parameters for QCQP-SMACOF and SCIP.

2014-02-15  Ramon Casero  <rcasero@gmail.com>

	* CMakeLists.txt: (0.9.0)

	- Add section to download the source code of ITK 3.4.1 and build
	it. This will make users' life easier. The user still has to
	manually install with "sudo make install".

	- Fix bug: ./configure for GMP and MPFR has to be told to use
	gcc-4.4. Otherwise, several of the tests fail to build.

	- Comment out blocks for IPOPT and SCIP in linux. We didn't really
	get SCIP from OptiTools to build for Matlab, so they are not used
	for anything, and they introduce a dependency on gfortran, that
	seems to introduce a dependency on BLAS, and maybe others. It's
	pain we can live without.

2014-02-13  Ramon Casero  <rcasero@gmail.com>

	* Add matlab/ManifoldToolbox/tri_qcqp_smacof_nofold_2d.m: (0.0.1)
	* Add matlab/test/test_tri_qcqp_smacof_nofold_2d.m: (0.0.1)

	- TRI_QCQP_SMACOF_NOFOLD_2D Constraints for QCQP-SMACOF to ensure
	that a 2D triangular mesh has no fold-overs.

	* Add matlab/test/test_qcqp_smacof.m: (0.0.2)

	- Add test of a mesh without an untangled solution where we use
	tri_qcqp_smacof_nofold_2d constraints to find an untangled
	solution.

2014-02-12  Ramon Casero  <rcasero@gmail.com>

	* Add matlab/PointsToolbox/qcqp_smacof.m: (0.0.1)
	* Add matlab/test/test_qcqp_smacof.m: (0.0.1)

	- QCQP_SMACOF Scaling by MAjorizing a COnvex Function (SMACOF)
	algorithm posed as a Quadratic Program with Quadratic Constraints
	(QPQC).

	* matlab/PointsToolbox/smacof.m: (0.0.3)

	- Add output argument t with a timestamp at each iteration.

	- Add new opts: 'Display' and 'TolFun'.

	* matlab/test/test_smacof.m: (0.0.1)

	- Make a separate block for algorithm parameters.

	- Write some comments about whether the solution obtained is a
	local or global minimum and why.

	- In the plots, replace the iteration number by the actual time.

2014-02-11  Ramon Casero  <rcasero@gmail.com>

	* matlab/PointsToolbox/smacof.m: (0.0.2)

	- Add missing check for size of weight matrix.

	- Add missing svn properties.

	* matlab/test/test_smacof.m: (0.0.1)

	- Add missing svn properties.

2014-02-10  Ramon Casero  <rcasero@gmail.com>

	* Add matlab/PointsToolbox/smacof.m: (0.0.1)
	* Add matlab/test/test_smacof.m: (0.0.1)

	- SMACOF Classic implementation of SMACOF (Scaling by MAjorizing a
	COnvex Function) algorithm for MDS (Multidimensional Scaling).

2014-02-06  Ramon Casero  <rcasero@gmail.com>

	* Add matlab/ThirdPartyToolbox/tiff_read_header.m:
	* Add matlab/ThirdPartyToolbox/licence-tiff_read_header.m:

	- By Dirk-Jan Kroon. This function tiff_read_header can be used to
	read the header(s) of complex Tiff files. It implements a part of
	the Tiff version 5 and 6 specifications.

	http://www.mathworks.co.uk/matlabcentral/fileexchange/36958-tiff-tag-reader

2014-01-17  Ramon Casero  <rcasero@gmail.com>

	* matlab/ManifoldToolbox/tri_squeeze.m: (0.2.0)

	- Add output argument with the mapping between the original list
	of vertices and the squeezed list of vertices.

2013-12-19  Ramon Casero  <rcasero@gmail.com>

	* CMakeLists.txt: (0.8.2)

	- Fix bug. Now the Windows build requires library
	boost-serialization. This has to be set at configuration time of
	boost as an external project.

	* matlab/CgalToolbox/CMakeLists.txt: (0.2.20)

	- Fix bug. The last change (0.2.19) was unnecessary. We don't need
	to tell cmake explicitely to link against boost serialization. It
	suffices that boost-serialization is built from the root
	CMakeLists.txt of gerardus.

	* matlab/ManifoldToolbox/vertex_untangle.m: (0.2.3)

	- Small edit help header.

2013-12-16  Ramon Casero  <rcasero@gmail.com>

	* At this point, Gerardus builds under Windows 64 bit.

	* matlab/MatlabImportFilter.hxx: (0.8.1)

	- Fix bug. Windows gives a compilation error for mxINT64_CLASS in
	Cgal. It's too complicated trying to fix that. Instead, we just
	disable that type as a valid input type. It's not likely that it
	will be used anyway.

	* matlab/MatlabExportFilter.hxx: (0.6.1)

	- Fix bug. Windows doesn't accept the declaration of an array
	variable with length 0, e.g. dims[0].  It doesn't allow either to
	declare an array with a variable length, so we have to use the
	mwSize *dims = new mwSize[ndims] for that.

	* CMakeLists.txt: (0.8.1)
	* matlab/CgalToolbox/CMakeLists.txt: (0.2.19)

	- Fix bug. On Windows, cgal_check_self_intersect needs to be
	linked to the boost serialize library.

	* CMakeLists.txt: (0.8.0)

	- Add linux build of library IPOPT, a dependency of OptiToolbox.

	- This also requires that gfortran and gfortran-4.4 have been
	installed in the linux system.

2013-12-15  Ramon Casero  <rcasero@gmail.com>

	* Add cpp/src/third-party/Ipopt-3.11.6:

	- Ipopt is an open-source solver for large-scale nonlinear
	continuous optimization. It can be used from modeling
	environments, such as AIMMS, AMPL, GAMS, or Matlab, and it is also
	available as callable library with interfaces to C++, C, Fortran,
	Java, and R. Ipopt uses an interior point method, together with a
	filter linear search procedure. Project manager Andreas Waechter.

	- A dependency of SCIP, that is a dependency of OptiToolbox.

	- http://www.coin-or.org/download/source/Ipopt/

2013-12-14  Ramon Casero  <rcasero@gmail.com>

	* Add cpp/src/third-party/metis-4.0.3:

	- METIS: A Software Package for Partitioning Unstructured Graphs,
	Partitioning Meshes, and Computing Fill-Reducing Orderings of
	Sparse Matrices. By George Karypis.

	- A dependency of MUMPS, that is a dependency of SCIP, that is a
	dependency of OptiToolbox.

	- Version 4.0.3 is the last version compatible with MUMPS.

	- http://glaros.dtc.umn.edu/gkhome/fsroot/sw/metis/OLD

	* cpp/src/third-party/scipoptsuite-3.0.2/zimpl-3.3.1/Makefile:
	* cpp/src/third-party/scipoptsuite-3.0.2/zimpl-3.3.1/make/make.linux.x86_64.gnu.opt:
	* cpp/src/third-party/scipoptsuite-3.0.2/scip-3.0.2/Makefile:
	* CMakeLists.txt: (0.7.0)

	- Modifications to SCIP so that it can build under linux as part
	of Gerardus.

	* cpp/src/third-party/scipoptsuite-3.0.2:

	Untar the packages distributed with SCIP so that we can manually
	tell it to use Gerardus GMP, instead of trying to use a
	system-installed version.

	* Add cpp/src/third-party/scipoptsuite-3.0.2:

	- Solving Constraint Integer Programs library, Konrad-Zuse-Zentrum
	für Informationstechnik Berlin, Division Scientific Computing,
	Department Optimization.

	- This is SCIP Optimization Suite, that includes SCIP, SoPlex,
	ZIMPL, GCG, and UG with an easy-to-use Makefile.

	http://scip.zib.de/

2013-12-13  Ramon Casero  <rcasero@gmail.com>

	* Add matlab/ThirdPartyToolbox/OptiToolbox:

	- A free MATLAB Toolbox for Optimization. Copyright (C) 2011-2013,
	Jonathan Currie. v2.00.

	http://www.i2c2.aut.ac.nz/Wiki/OPTI/index.php

2013-12-12  Ramon Casero  <rcasero@gmail.com>

	* matlab/ManifoldToolbox/vertex_untangle.m: (0.2.2)

	- Actually, (0.2.0) was correct. It's Freitag and Plassmann (2000)
	that had another error. It's just a constant value that shouldn't
	change the result, but we'd rather have the right formulation in
	the implementation.

2013-12-11  Ramon Casero  <rcasero@gmail.com>

	* matlab/ManifoldToolbox/vertex_untangle.m: (0.2.1)

	- Fix small bug. Linear program formulation typo.

	* matlab/ManifoldToolbox/vertex_untangle.m: (0.2.0)

	- Fix bug. The original formulation of the linear programming
	problem in Freitag and Plassmann (2000) has some errors, but so
	did our implementation. Hopefully fixed now.

	- Use simplex method (as in original paper), instead of
	interior-point. Simplex is faster for small problems, which will
	usually be the case with closed fans.

	- Assume that perimeter vertices are counter-clockwise oriented in
	TRI, as in the paper. This is easy to enforce with third-party
	function surfreorient() from iso2mesh.

	- To sort vertices in the perimeter as a polygonal line, now we
	don't need to compute one branch to the antipodes, and another
	one. Instead, we create an adjacency matrix that is
	non-symmetrical (i.e., it contains the orientation of the
	connections from TRI). This allows the Dijkstra algorithm to sort
	the vertices in one sweep.

2013-12-09  Ramon Casero  <rcasero@gmail.com>

	* matlab/ManifoldToolbox/sphtri_vertex_istangled.m: (0.2.0)

	- Now the output is a count of adjacent triangles with inward
	pointing normal, instead of boolean. A count > 0 means that the
	vertex is tangled.

	- Fix bug. Longitude has to be mapped to X and latitude to Y, or
	else the areas change sign.

2013-12-01  Ramon Casero  <rcasero@gmail.com>

	* matlab/ManifoldToolbox/sphtri_vertex_istangled.m: (0.1.0)

	- Fix bug. Centering the local neighbourhood using meanm() doesn't
	work to avoid wrap-arounds. Instead, what we do now is to compute
	the 3D Cartesian coordinates of the points, and find a spherical
	rotation that will translate the central vertex of the local
	neighbourhood to [1, 0, 0]. The reason for [1, 0, 0] is that it
	corresponds to lat=0, lon=0, so it minimizes the risk of
	wrap-arounds.

	* matlab/CgalToolbox/CMakeLists.txt: (0.2.18)
	* matlab/CgalToolbox/cgal_surfsubdivision.m: (0.1.0)

	- I had forgotten to commit the changes needed to add
	cgal_tri_simplify.

2013-11-30  Ramon Casero  <rcasero@gmail.com>

	* Add matlab/ThirdPartyToolbox/sphereFit.m:

	- this fits a sphere to a collection of data using a closed form
	for the solution. by Nikolai Chernov.

	http://www.mathworks.com/matlabcentral/fileexchange/22643

2013-11-29  Ramon Casero  <rcasero@gmail.com>

	* CMakeLists.txt: (0.6.0)

	- Generalize the configuration so it's not limited to Matlab
	R2012a. For linux/mac, we will hardcode for each Matlab version
	which gcc/g++ version is needed. For the moment, we have R2012a
	and R2012b (both use 4.4). If the script doesn't know which
	gcc/g++ version is needed for the detect Matlab version, it gives
	a clear error asking for the information to be added to this
	script.

	* matlab/FindMatlab.cmake: (0.2.9)

	- Fix bug. In Linux/MacOS X systems, we need to either have been
	provided by the user with the MATLAB_ROOT variable, or that the
	'matlab' command is in the path. But if neither were available, we
	were allowing the configuration to continue. Now we give a fatal
	error, because if Matlab cannot be found, gerardus cannot build
	and it doesn't make sense to let the configuration continue, and
	get down the line errors that will be difficult to interpret.

	- Fix bug. If the user provides MATLAB_ROOT, we have to look for
	the matlab binary because it may not be in the path.

2013-11-28  Ramon Casero  <rcasero@gmail.com>

	* Add matlab/CgalToolbox/CgalTriSimplify.cpp: (0.1.0)

	- CGAL_TRI_SIMPLIFY Reduce number of faces in triangular mesh
	using edge collapse.

2013-11-20  Ramon Casero  <rcasero@gmail.com>

	* matlab/ItkToolbox/CMakeLists.txt: (0.6.9)

	- Fix bug reported by Gary Mirams. Targets in this toolbox were
	missing a dependency to copy_compiler_config.h, which is a dummy
	target we made to make sure that CGAL gets compiled before any ITK
	or CGAL toolbox. The reason is that when CGAL compiles, it
	generates a file called compiler_config.h that dependent targets
	need.

	https://groups.google.com/forum/#!topic/gerardus-users/piPD9MgXqv0

2013-11-13  Ramon Casero  <rcasero@gmail.com>

	* Add ManifoldToolbox/sphtri_vertex_istangled.m: (0.1.0)

	- SPHTRI_VERTEX_ISTANGLED Find tangled vertices in a spherical
	triangular mesh.

	* Add matlab/ManifoldToolbox/trifacet_signed_area.m: (0.1.0)
	* Add matlab/test/test_trifacet_signed_area.m: (0.1.0)

	- TRIFACET_SIGNED_AREA Signed area of the facets in a 2D
	triangulation.

2013-11-10  Ramon Casero  <rcasero@gmail.com>

	* Add matlab/ManifoldToolbox/vertex_untangle.m: (0.1.1)
	* Add matlab/test/test_vertex_untangle.m: (0.1.1)

	- Check whether the free vertex is already untangled. In that
	case, we do not relocate it (this is an untangling algorithm, not
	a mesh improvement or mesh smoothing algorithm).

	- Improvement. Replace computing triangle areas using determinants
	by the formula that results from expanding the determinant. This
	produces more accurate results, and allows us to compute all areas
	in one go, without having to use a loop.

2013-11-09  Ramon Casero  <rcasero@gmail.com>

	* Add matlab/ManifoldToolbox/vertex_untangle.m: (0.1.0)
	* Add matlab/test/test_vertex_untangle.m: (0.1.0)

	- VERTEX_UNTANGLE Location of a 2D vertex at the centre of a
	closed fan triangular mesh so that we avoid edge overlapping.

2013-11-04  Ramon Casero  <rcasero@gmail.com>

	* matlab/CgalToolbox/CgalCheckSelfIntersect.cpp: (0.4.0)
	* matlab/CgalToolbox/cgal_check_self_intersect.m: (0.2.0)

	- Add input argument ITRI. Row vector of triangle indices. Only
	the triangles in ITRI will be checked for intersections. Checking
	for all triangles is quite slow, so when we are only interested in
	one triangle, this saves a lot of time.

	* matlab/ManifoldToolbox/smdscale.m: (0.5.3)
	* matlab/ManifoldToolbox/lmdscale.m: (0.1.2)

	 - Fix bug. For full distance matrices, we were using the norm of
	the matrix instead of the sum of squared terms to compute the
	stress values. The norm of a matrix is the largest single
	eigenvalue of the matrix, not the sum of squared elements.

2013-11-03  Ramon Casero  <rcasero@gmail.com>

	* matlab/ManifoldToolbox/dmatrix_mesh.m: (0.4.3)

	- In 'fastmarching', symmetrize distance matrix by throwing away
	the bottom half of the distance matrix, and replacing it by the
	top half. We cannot compute only the top half, because if we use
	options.constraint_map, the algorithm will stop sometimes before
	reaching vertices it should reach. Maybe that's because it has
	already reached all vertices that correspond to the bottom half,
	I'm not sure.

	- In 'fastmarching', simplify code by always having an
	options.constraint_map, even if it's empty because the user didn't
	provide one.

	* matlab/PointsToolbox/coords_from_dist_gower.m: (0.2.1)

	- Update syntax that checks the number of input/output arguments
	as it will be deprecated by Matlab.

2013-10-27  Ramon Casero  <rcasero@gmail.com>

	* matlab/PointsToolbox/surface_param.m: (0.6.0)
	* matlab/test/test_surface_param.m: (0.6.0)

	- Rewrite 'smdscale', previously called 'sphisomap'. We no longer
	use Dijkstra, so it's not Isomap. We use Fast Marching to compute
	distances instead by default (although Dijkstra can still be
	used). Parameters to the distance algorithm and to the MDS
	algorithm are passed with param.options and param.options2, as
	with previous methods.

	- In 'cald', add missing help for param.tri.

	- Check number of output arguments within each parameterization
	case. They have 1 or 2.

	* ManifoldToolbox/dmatrix_mesh.m: (0.4.2)

	- Fix bug. constraint_map' can create distance matrices slightly
	asymmetric. We take the mean to make it symmetric.

	* matlab/ManifoldToolbox/lmdscale.m: (0.1.1)

	- Fix bug. When I copied the code from smdscale, I forgot to
	remove the references to latitude and longiture. In this function,
	we work on the UV plane, not on the sphere.

	* matlab/PointsToolbox/surface_param.m: (0.5.3)

	- Fix help header for 'cald'.

	* matlab/PointsToolbox/surface_param.m: (0.5.2)
	* matlab/test/test_surface_param.m: (0.5.2)

	- Rewrite 'cald' (Li Shen's Control Area and Length Distortions
	(CALD) spherical parametrization). Pass parameters all together
	under param.options.

	* Add matlab/test/data/008-lv-resampled-0_31.mha:

	- Segmentation of a low resolution LV with detail and papillary
	muscles removed, for closed surface parameterization tests.

2013-10-25  Ramon Casero  <rcasero@gmail.com>

	* matlab/PointsToolbox/surface_param.m: (0.5.1)
	* matlab/test/test_surface_param.m: (0.5.1)

	- Rewrite help of 'sphproj' and write test for it. Rename
	estimated sphere radius as sphrad for uniformity with the other
	methods.

	* matlab/PointsToolbox/surface_param.m: (0.5.0)
	* matlab/test/test_surface_param.m: (0.5.0)

	- Rewrite method 'lmdscale', that was non-functional. Also, now
	parameters for fast marching are passed in param.options, and
	parameters for local neighbourhood MDS are passed in
	param.options2.

	- Correct help for 'cmdsmap'.

	* matlab/ManifoldToolbox/dmatrix_mesh.m: (0.4.1)

	- Small, compute distances by column instead of by row.

	* matlab/PointsToolbox/surface_param.m: (0.4.0)
	* matlab/test/test_surface_param.m: (0.4.0)

	- Rewrite of methods 'isomap' and 'cmdsmap'. The first one now has
	an input syntax congruent with the method. The second one is the
	open surface classic MDS, that is, only valid for full distance
	matrices, using classic MDS to solve the parameterization.

	- Add 'lmdscale' for open surface with local neighbourhoods. But
	still needs correcting.

2013-10-21  Ramon Casero  <rcasero@gmail.com>

	* matlab/FiltersToolbox/scimat_lconvhull_smoothing.m: (0.7.0)

	- Move rasterization code to scimat_tri_to_raster().

	- Change order of output arguments. Now we provide the option of
	computing only the alpha-shape mesh. And then, if the user has
	requested the rasterization, this is computed too.

	- The rasterization method is now controlled by the string RASTER,
	rather than the previous boolean SAFE.

	* matlab/ManifoldToolbox/scimat_tri_to_raster.m: (0.2.0)

	- Replace previous code by quite similar code we had in
	scimat_lconvhull_smoothing.m().

	* Rename matlab/ManifoldToolbox/scimat_closed_surf_to_bw.m as
	matlab/ManifoldToolbox/scimat_tri_to_raster.m: (0.2.0)
	* matlab/ManifoldToolbox/delaunay_sphere.m:

2013-10-17  Ramon Casero  <rcasero@gmail.com>

	* matlab/ManifoldToolbox/tri_find_nonmanifold_vertex.m: (0.1.0)

	- TRI_FIND_NONMANIFOLD_VERTEX Find indices of non-manifold
	vertices in a triangular mesh.

	* matlab/FileFormatToolbox/scinrrd_im2nrrd.m: (0.1.1)

	- Update the two lines that check the number of input/output
	arguments to more modern syntax.

	* Add matlab/ManifoldToolbox/triconncomp.m: (0.1.0)

	- TRICONNCOMP  Find connected components in mesh.

2013-10-16  Ramon Casero  <rcasero@gmail.com>

	* Add matlab/ManifoldToolbox/remove_vertex_from_tri.m: (0.1.0)
	* Add matlab/test/test_remove_vertex_from_tri.m: (0.1.0)

	- REMOVE_VERTEX_FROM_TRI Remove vertices from a triangular mesh.

	* Rename matlab/ManifoldToolbox/addpoint2tri.m as
	matlab/ManifoldToolbox/add_vertex_to_tri.m: (0.2.0)

	* Rename matlab/test/test_addpoint2tri.m as
	matlab/test/test_add_vertex_to_tri.m: (0.2.0)

2013-10-15  Ramon Casero  <rcasero@gmail.com>

	* matlab/CgalToolbox/PolyhedronBuilder.h: (0.1.1)

	- Fix bug. If a facet creates a non-manifold polyhedron,
	builder.end_surface() with make Matlab throw a segfault.

2013-10-14  Ramon Casero  <rcasero@gmail.com>

	* matlab/FiltersToolbox/scimat_lconvhull_smoothing.m: (0.6.2)

	- Using the default directions (the cartesian axes) for the rays
	in cgal_insurftri() causes similar problems to using
	itk_tri_rasterization().

	* matlab/FiltersToolbox/scimat_lconvhull_smoothing.m: (0.6.1)

	- Fix bug. Remove debugging code.

	* matlab/FiltersToolbox/scimat_lconvhull_smoothing.m: (0.6.0)

	- As using itk_tri_rasterization() is proving quite unreliable, we
	are allowing two syntaxes: One that uses simply cgal_insurftri(),
	even if it's slower, and an "unsafe" mode that uses
	itk_tri_rasterization() followed by dilation and then checking
	with cgal_insurftri().

2013-10-11  Ramon Casero  <rcasero@gmail.com>

	* matlab/FiltersToolbox/scimat_lconvhull_smoothing.m: (0.5.0)

	- Fix bug. Even overlapping results from itk_tri_rasterization()
	in 3 orientations miss voxels within the mesh. Add a correction
	stage, where we dilate the segmentation, fill holes, and then
	check the extra voxels with cgal_insurftri().

	* matlab/FiltersToolbox/scimat_lconvhull_smoothing.m: (0.4.3)

	- Fix bug. itk_tri_rasterization() can miss quite a bit of voxels
	that should be labelled 1. It seems this is due to the way
	itk::TriangleMeshToBinaryImageFilter is
	implemented. cgal_insurftri() is more accurate, although it's much
	slower, and apparently sometimes can also forget to label a few
	voxels within the mesh, so we don't gain much. So for the moment,
	the best solution seems to be to run itk_tri_rasterization() 3
	times, permuting the coordinates, and adding the results with an
	OR. As it runs quickly, this is not too much of a problem. This
	seems to get most of the segmentation right, except for a few
	voxels within. To fix that, we run a fill holes algorithm, that is
	also quite fast.

	- Correct non-manifold orientation of triangles. It's not clear
	whether this is absolutely necessary, but it doesn't hurt, and
	allows us to fill potential holes in the surface (again, not clear
	whether alphavol can have this problem).

2013-10-10  Ramon Casero  <rcasero@gmail.com>

	* matlab/ItkToolbox/ItkTriRasterization.cpp: (0.1.2)

	- Instead of using tolerance=1.0, we get the voxel size in the
	smallest dimension, and divide it by 10.0.

	- Remove loop that was not doing anything.

2013-10-09  Ramon Casero  <rcasero@gmail.com>

	* matlab/CgalToolbox/CgalTriFillHoles.cpp: (0.1.1)
	* Add matlab/CgalToolbox/cgal_tri_fillholes.m: (0.1.1)

	- Note that the triangles in the input need to have a manifold
	orientation.

	* matlab/CgalToolbox/CgalMeshSegmentation.cpp: (0.1.4)
	* matlab/CgalToolbox/cgal_meshseg.m: (0.1.1)

	- Add warning to the help header about this function producing
	stray vertices, non-oriented triangles and holes, and how to
	correct it within Gerardus.

	* Add matlab/CgalToolbox/CgalTriFillHoles.cpp: (0.1.0)
	* Add matlab/CgalToolbox/cgal_tri_fillholes.m: (0.1.0)
	* Add matlab/test/test_cgal_tri_fillholes.m: (0.1.0)
	* matlab/CgalToolbox/CMakeLists.txt: (0.2.17)

	- CGAL_TRI_FILLHOLES  Fill holes in a triangular mesh, with triangles.

	* matlab/ItkToolbox/ItkTriRasterization.cpp: (0.1.1)

	- Minor, remove unused variables.

	* Add matlab/CgalToolbox/PolyhedronBuilder.h: (0.1.0)
	* matlab/CgalToolbox/CMakeLists.txt: (0.2.16)
	* matlab/CgalToolbox/CgalSurfaceSubdivision.cpp: (0.1.1)

	- Move class PolyhedronBuilder out of CgalSurfaceSubdivision.cpp
	into its own new file PolyhedronBuilder.h. This way we can reuse
	it in other cgal MEX Matlab functions.

2013-10-07  Ramon Casero  <rcasero@gmail.com>

	* matlab/ManifoldToolbox/dmatrix_mesh.m: (0.4.0)

	- Add input argument "options" for 'fastmarching' method, so that
	we can pass a local neighbourhood radius for every voxel in
	OPTIONS.constraint_map.

	* matlab/FiltersToolbox/scimat_lconvhull_smoothing.m: (0.4.2)

	- The alpha shape function returns a surface mesh where lots of
	the vertices are not used. We now "squeeze" the list of vertices
	to leave only those that belong to the surface.

2013-10-04  Ramon Casero  <rcasero@gmail.com>

	* matlab/FiltersToolbox/scimat_lconvhull_smoothing.m: (0.4.1)

	- Give the alpha shape mesh computed internally as an output
	(given as TRI, X).

	* matlab/FiltersToolbox/scimat_lconvhull_smoothing.m: (0.4.0)

	- Speed up function from ~20 min to ~30 sec for a high res left
	ventricle of rat 008.

	- We use itk_tri_rasterization() instead of cgal_insurftri() to
	rasterize the inside of the mesh. This is much faster, although
	sometimes a few voxels can be mislabelled. To avoid it, we make an
	auxiliary duplicate of the rasterization, dilate by 1, and then
	find voxels in the dilated but not in the original
	rasterization. These voxels are candidates to be artifacts, and we
	process them with cgal_insurftri(), slower but more accurate.

	* Add matlab/ItkToolbox/ItkTriRasterization.cpp: (0.1.0)
	* Add matlab/test/test_itk_tri_rasterization.m: (0.1.0)
	* Add matlab/ItkToolbox/itk_tri_rasterization.m: (0.1.0)
	* matlab/ItkToolbox/CMakeLists.txt: (0.6.8)

	- ITK_TRI_RASTERIZATION Rasterization of triangular mesh to binary
	segmentation.

	* matlab/MatlabImportFilter.hxx: (0.8.0)
	* matlab/MatlabImportFilter.h: (0.8.0)

	- Add SwapXYInVectorOfVectors() and SwapXYInVector(). This is to
	adapt Matlab point sets given as a list of (x, y, z) to ITK images
	convention, that requires them to be (y, x, z).

	* matlab/VectorWrapper.h: (0.6.3)

	- Add partial specialization for itk::Vector<VectorValueType,
	Dimension> (including itk::Image::SpacingType).

2013-10-01  Ramon Casero  <rcasero@gmail.com>

	* Add matlab/CgalToolbox/CgalSurfaceSubdivision.cpp: (0.1.0)
	* Add cpp/src/third-party/CGAL-4.2/demo:
	* Add matlab/CgalToolbox/cgal_surfsubdivision.m: (0.1.0)
	* Add matlab/test/test_cgal_surfsubdivision.m: (0.1.0)
	* matlab/CgalToolbox/CMakeLists.txt: (0.2.15)

	- CGAL_SURFSUBDIVISION 3D Surface Approximating Subdivision
	Methods.

	- The demo/Polyhedron/include contains a class to triangulate a
	polyhedron, that we use in cgal_surfsubdivision().

	* Add matlab/test/test_cgal_meshseg.m: (0.1.0)

	- Tests for cgal_meshseg().

2013-09-30  Ramon Casero  <rcasero@gmail.com>

	* matlab/VectorWrapper.h: (0.6.2)
	* matlab/VectorWrapper.hxx: (0.5.1)
	* matlab/CgalToolbox/CgalTriFacetArea.cpp: (0.3.1)
	* matlab/CgalToolbox/CgalInSurfaceTriangulation.cpp: (0.4.1)
	* matlab/CgalToolbox/CgalCheckSelfIntersect.cpp: (0.3.2)
	* matlab/CgalToolbox/CgalMeshSegmentation.cpp: (0.1.3)
	* matlab/CgalToolbox/CgalClosestTriFacet.cpp: (0.3.1)
	* matlab/CgalToolbox/CgalFixedAlphaShape3.cpp: (0.3.1)
	* matlab/CgalToolbox/CgalAlphaShape3.cpp: (0.3.1)

	- Remove VectorValueType template from ReadCgalRowVector(), as
	it's not used in reality, but was giving the impression in
	Cgal*.cpp files that it was necessary when calling
	ReadRowVector(). It was also creating the need of unnecessary
	variations in partial specializations in the VectorWrapperCgal()
	macro.

	* matlab/CgalToolbox/CgalMeshSegmentation.cpp: (0.1.2)

	- Fix bug. Actually, it seems that we need to pass the centre of
	the boundary sphere with the offset.

	* matlab/PointsToolbox/bwmesh.m: (0.1.6)

	- Minor. Add a note that this function is superseded by
	cgal_meshseg.

	* matlab/CgalToolbox/CgalMeshSegmentation.cpp: (0.1.1)

	- Fix bug. CGAL internally seems to be ignoring the image
	coordinates offset. Now (1) we DO NOT add the offset when
	computing the boundary sphere's centre and (2) we DO add the
	offset in the X output coordinates.

	* matlab/MatlabImportFilter.hxx: (0.7.3)

	- Fix bug in ReadCgalImageFromMatlab(). We were using a pointer to
	the Matlab input instead of to the image data. When the input is a
	plain array, they are both the same, but when the image is given
	as a scimat struct, they are different. This was causing sefaults
	and Matlab to crash.

	* cpp/src/third-party/CGAL-4.2/CMakeLists.txt: (0.1.2)

	- I had forgotten to commit this file. Now CGAL ImageIO has to be
	linked to, so we add it to the build in CGAL.

2013-09-27  Ramon Casero  <rcasero@gmail.com>

	* Add matlab/CgalToolbox/CgalMeshSegmentation.cpp: (0.1.0)
	* matlab/CgalToolbox/cgal_meshseg.m: (0.1.0)
	* matlab/VectorWrapper.h: (0.6.1)

	- CGAL_MESHSEG Surface meshing of an isosurface from a
	segmentation or grayscale image.

	* matlab/CgalToolbox/CMakeLists.txt: (0.2.14)

	- Add cgal_meshseg.

	- Now targets depend on the CGAL ImageIO library, because
	MatlabImportFilter uses type _image.

	* matlab/ItkToolbox/CMakeLists.txt: (0.6.7)

	- Now targets depend on the CGAL ImageIO library, because
	MatlabImportFilter uses type _image.

	* matlab/MatlabImportFilter.h: (0.7.2)
	* matlab/MatlabImportFilter.hxx: (0.7.2)

	- Add method ReadCgalImageFromMatlab() to duplicate a Matlab
	buffer with a 3D image and encapsulate it in a CGAL::_image type.

	* matlab/MatlabImageHeader.h: (0.2.1)

	- Minor. Add some comments to member variables to make clearer
	what they contain.

2013-09-23  Ramon Casero  <rcasero@gmail.com>

	* matlab/MatlabImageHeader.h: (0.2.0)
	* Delete matlab/MatlabImageHeader.cxx:
	* matlab/ItkToolbox/CMakeLists.txt: (0.6.6)
	* matlab/CgalToolbox/CMakeLists.txt: (0.2.13)

	- Combine MatlabImageHeader.cxx and MatlabImageHeader.h into
	MatlabImageHeader.h. This simplifies it when we have to use this
	class into other programs.

2013-09-20  Ramon Casero  <rcasero@gmail.com>

	* Add matlab/PointsToolbox/pca_align.m: (0.1.0)
	* matlab/PointsToolbox/pca_normalize.m: (0.1.1)

	- Move the part of the code in pca_normalize() that aligns the
	point set principal components with the Cartesian axes to new
	function pca_align(), so that we can use it without having to
	normalize the points too.

	* Add matlab/FileFormatToolbox/parsave.m: (0.1.0)

	- parsave Save workspace variables to file within a parfor loop.

2013-09-19  Ramon Casero  <rcasero@gmail.com>

	* matlab/CgalToolbox/CgalCheckSelfIntersect.cpp: (0.3.1)

	- Fix bug. If the triangle is degenerated, trying to find
	intersections produced a segfault. To avoid it, we just count one
	intersection for this triangle and skip to the next one.

	- To avoid potential pointer problems, the output with the count
	of intersections is now accessed as n[idx] += 1; instead of *n +=
	1; n++.

2013-09-17  Ramon Casero  <rcasero@gmail.com>

	* matlab/ManifoldToolbox/dmatrix_mesh.m: (0.3.0)

	- Add Fast Marching method. Gabriel Peyre’s implementation of
	Kimmel and Sethian (1998), that uses Fibonacci heaps implemented
	by John-Mark Gurney.

	- Fast Marching is ~2 times slower than Dijkstra's algorithm, but
	it suffers a lot less from metrication errors on structured
	regular meshes.

2013-09-13  Ramon Casero  <rcasero@gmail.com>

	* matlab/VectorWrapper.h: (0.6.0)
	* matlab/VectorWrapper.hxx: (0.5.0)

	- API change to fix bug. Remove template VectorSize. It is not
	used anyway by methods in the class, and it was creating a problem
	with MatlabImportFilter. In paticular,
	MatlabImportFilter::ReadVectorOfVectorsFromMatlab does not take a
	VectorSize template argument. So when it instantiated a
	VectorWrapper, it did so without the VectorSize argument, which
	means that by default VectorSize=0, which then made some partial
	specializations in VectorWrapper.h fail. For example,
	VectorType=itk::Size<3> but VectorSize=0.

	- The rationale for VectorSize was to be able to use a single
	partial specialisation for all vector sizes,
	e.g. itk::Size<VectorSize>. But now it seemed simpler to remove
	VectorSize and just do partial specialisations of itk::Size<2>,
	itk::Size<3> and itk::Size<4>, adding two macros to make the code
	cleaner.

	* matlab/MatlabImportFilter.h: (0.7.1)
	* matlab/MatlabImportFilter.hxx: (0.7.1)
	* matlab/ItkToolbox/ItkImFilter.cpp: (1.6.1)

	- Follow API change in VectorWrapper.

2013-09-12  Ramon Casero  <rcasero@gmail.com>

	* matlab/ItkToolbox/ItkICPRegistration.cpp: (0.0.5)

	- Still in alpha. Adapt to new Matlab import and export filters
	API.

	* matlab/MatlabImportFilter.hxx: (0.7.0)
	* matlab/MatlabImportFilter.h: (0.7.0)

	- Change API substantially. As an overview, we have created a
	struct to represent an "input" (a pointer to the data, a string
	with its name and a flag to mark whether it has been
	provided). Inputs can be "registered", that is, we say that the
	third argument of prhs corresponds to input "XI". Once registered,
	their data can be read into C++ types (scalars, vectors, vectors
	of vectors) with the Read*FromMatlab() methods in the class.

	- Add struct MatlabInput; ConnectToMatlabFunctionInput();
	RegisterInput(); RegisterStructFieldInput();
	GetRegisteredInput(). Rename some other methods. Now all
	Read*FromMatlab() methods take a MatlabInputPointer instead of a
	position and string with the name of the input. This allows to use
	them to read fields and cells too.

	* matlab/MatlabExportFilter.h: (0.5.0)
	* matlab/MatlabExportFilter.hxx: (0.6.0)

	- Change API a bit. Rename some methods.

	- Remove from MatlabOutput flags isTopLevel, isTopLevelFirst. We
	were wrong thinking that the first output needs to be allocated
	with an empty matrix even if the user doesn't request it, or
	otherwise Matlab throws an error. It can be treated like every
	other output.

	- Remove in RegisterOutput() the syntax with base and
	pos. Currently we only support outputs directly in plhs. If we
	need to support child outputs (e.g. fields or cells), we should
	add a MatlabOutputPointer syntax.

	* matlab/ItkToolbox/ItkPSTransform.cpp: (0.5.0)
	* matlab/ItkToolbox/ItkImFilter.cpp: (1.6.0)
	* matlab/CgalToolbox/CgalInSurfaceTriangulation.cpp: (0.4.0)
	* matlab/CgalToolbox/CgalClosestTriFacet.cpp: (0.3.0)
	* matlab/CgalToolbox/CgalTriFacetArea.cpp: (0.3.0)
	* matlab/CgalToolbox/CgalFixedAlphaShape3.cpp: (0.3.0)
	* matlab/CgalToolbox/CgalAlphaShape3.cpp: (0.3.0)
	* matlab/CgalToolbox/CgalCheckSelfIntersect.cpp: (0.3.0)

	- Adapt to new Matlab import and export filters API.

	* matlab/ItkToolbox/itk_imfilter.m: (0.7.6)

	- Add note on coordinates of W output for dandist filter.

	* matlab/test/test_itk_imfilter.m: (0.4.3)

	- Add small simple 3x3 matrix test to dandist filter.

	* matlab/test/test_itk_pstransform.m: (0.1.3)

	- Fix bug, wrong data directory.

	* matlab/GerardusCommon.h: (0.10.2)

	- Fix minor bug, text of error messages.

2013-08-17  Ramon Casero  <rcasero@gmail.com>

	* matlab/MatlabImportFilter.hxx: (0.6.5)
	* matlab/MatlabImportFilter.h: (0.6.4)
	* matlab/ItkToolbox/ItkICPRegistration.cpp: (0.0.4)
	* matlab/ItkToolbox/ItkImFilter.cpp: (1.5.2)
	* matlab/ItkToolbox/ItkPSTransform.cpp: (0.4.1)
	* matlab/CgalToolbox/CgalFixedAlphaShape3.cpp: (0.2.1)
	* matlab/CgalToolbox/CgalAlphaShape3.cpp: (0.2.1)
	* matlab/CgalToolbox/CgalInSurfaceTriangulation.cpp: (0.3.1)
	* matlab/CgalToolbox/CgalCheckSelfIntersect.cpp: (0.2.1)
	* matlab/CgalToolbox/CgalClosestTriFacet.cpp: (0.2.1)
	* matlab/CgalToolbox/CgalTriFacetArea.cpp: (0.2.1)

	- Rename RegisterArrayOfInputArgumentsFromMatlab() as
	ConnectToMatlabFunctionInput().

	- Add member variables for prhs, nrhs, although we are not using
	them for the moment.

	* matlab/MatlabExportFilter.h: (0.5.0)
	* matlab/MatlabExportFilter.hxx: (0.5.0)
	* matlab/ItkToolbox/ItkImFilter.cpp: (1.5.1)

	- Use new allocation methods inside of Graft and Copy
	methods. This removes duplicated code and solves potential bugs.

	- Use MatlabOutput in Graft and Copy methods.

	- Ignore grafting or copying for outputs that are not required.

	* matlab/MatlabImageHeader.h: (0.1.1)

	- Change the type of size vectors.

	* matlab/MatlabExportFilter.h: (0.4.0)
	* matlab/MatlabExportFilter.hxx: (0.4.0)

	- Substantial rewrite.

	- Create MatlabOutput type. It's a struct with a description of a
	Matlab output (namely, mxArray* pointer to the output, a string
	with the output name, and several flags about whether the output
	has been requested by the user, etc.).

	- Add method RegisterOutput so that we can register MatlabOutput
	objects with the export interface.

	- Rename RegisterArrayOfOutputArgumentsToMatlab() as
	ConnectToMatlabFunctionOutput(), which makes more sense. We should
	do the same renaming in MatlabImportFilter.

	- Some methods that used an index to create e.g. a matrix in
	plhs[index] (the Copy methods) now use a MatlabOutput instead,
	which gives more flexibility and better ability to e.g. check
	whether the data actually needs to be copied from C++ to the
	Matlab output, or can that step can be ignored. But we haven't
	made this change to the Graft methods yet.

	- Add methods AllocateColumnVectorInMatlab,
	AllocateRowVectorInMatlab, AllocateMatrixInMatlab,
	AllocateNDArrayInMatlab to allocate memory for a Matlab output and
	return a pointer to the output buffer. With this we can remove
	quite a lot of duplicated code in many functions. It also makes it
	easier to debug, run checks on the results, etc.

	- Add methods AllocateColumnVectorInCellInMatlab,
	AllocateRowVectorInCellInMatlab, AllocateMatrixInCellInMatlab,
	AllocateNDArrayInCellInMatlab. As above, but to create outputs
	inside of cells.

	- Add method CopyEmptyArrayToMatlab(), to avoid code duplication,
	as many functions need to return empty matrices in some cases.

	- Use new convertCppDataTypeToMatlabCassId() function to remove
	a lot of duplicated code.

	- Number of arguments have changed from "unsigned int" to "int" to
	agree with the nlhs parameter provided by Matlab.

	- Rename the member variables args, nargs as nlhs, plhs, which are
	the same names used by the Matlab documentation. This should make
	things clearer to users.

	* matlab/CgalToolbox/CgalClosestTriFacet.cpp: (0.2.0)
	* matlab/CgalToolbox/CgalTriFacetArea.cpp: (0.2.0)
	* matlab/CgalToolbox/CgalFixedAlphaShape3.cpp: (0.2.0)
	* matlab/CgalToolbox/CgalAlphaShape3.cpp: (0.2.0)
	* matlab/CgalToolbox/CgalInSurfaceTriangulation.cpp: (0.3.0)
	* matlab/CgalToolbox/CgalCheckSelfIntersect.cpp: (0.2.0)

	- Use our new enum InputIndexType, enum OutputIndexType to keep
	track of inputs and outputs more clearly.

	- Use the new MatlabExportFilter methods to register outputs, get
	pointers to Matlab output buffers, etc.

	* matlab/ItkToolbox/ItkICPRegistration.cpp: (0.0.3)

	- Still in alpha state. Debug messages, and execution interrupted
	after registration of outputs. We are commiting here only because
	we have adapted it to the new MatlabExportFilter interface, and it
	compiles.

	* matlab/ItkToolbox/ItkPSTransform.cpp: (0.4.0)

	- Substantial rewrite. This function was very outdated with
	respect to the state of the art in Gerardus.

	- Replace nArgIn, argIn, argOut by matlabImport, matlabExport.

	- Use our new enum InputIndexType, enum OutputIndexType to keep
	track of inputs and outputs more clearly.

	* matlab/ItkToolbox/ItkImFilter.cpp: (1.5.0)
	* matlab/ItkToolbox/itk_imfilter.m: (0.7.4)

	- Substantial update.

	- Use our new enum InputIndexType, enum OutputIndexType to keep
	track of inputs and outputs more clearly. This also has fixed a
	couple of related bugs.

	- Use the new MatlabExportFilter methods to register outputs, copy
	ITK results to Matlab.

	- itk::BinaryDilateImageFilter and itk::BinaryErodeImageFilter:
	Change the default foreground to 1, as this is a lot more useful.

	* matlab/test/test_itk_imfilter.m: (0.4.2)

	- Give names to two input variables to make them clearer.

	* matlab/GerardusCommon.h: (0.10.1)

	- Minor, add a note to help header of sub2ind.

2013-08-15  Ramon Casero  <rcasero@gmail.com>

 	* matlab/test/test_cgal_closest_trifacet.m: (0.2.3)

	- Add plot to tetrahedron example.

2013-08-13  Ramon Casero  <rcasero@gmail.com>

	* matlab/MatlabExportFilter.h: (0.4.0)

	- Rename RegisterArrayOfOutputArgumentsToMatlab() as
	ConnectToMatlabFunctionOutput(), as this is more descriptive, and
	we are now going to use register only for specific outputs.

	* matlab/MatlabImportFilter.hxx: (0.6.4)

	- Remove two warnings due to signed/unsigned comparison.

	* matlab/CgalToolbox/CgalClosestTriFacet.cpp: (0.1.5)
	* matlab/CgalToolbox/CgalInSurfaceTriangulation.cpp: (0.2.4)
	* matlab/CgalToolbox/CgalCheckSelfIntersect.cpp: (0.1.4)
	* matlab/CgalToolbox/CgalTriFacetArea.cpp: (0.1.2)
	* matlab/CgalToolbox/CgalFixedAlphaShape3.cpp: (0.1.5)
	* matlab/CgalToolbox/CgalAlphaShape3.cpp: (0.1.6)
	* matlab/ItkToolbox/ItkImFilter.cpp: (1.4.3)
	* matlab/ItkToolbox/ItkICPRegistration.cpp: (0.0.2)

	- Renaming of methods according to the changes in
	MatlabImportFilter and MatlabExportFilter.

	* matlab/MatlabImportFilter.h: (0.6.3)
	* matlab/MatlabImportFilter.hxx: (0.6.3)

	- Move method definitions from the .h file to the .hxx file.

	- Replace SetMatlabArgumentsPointer() and
	SetAdditionalMatlabArgumentPointer() by
	RegisterArrayOfInputArgumentsFromMatlab() and
	RegisterInputArgumentFromMatlab(), and add
	RegisterInputFieldArgumentFromMatlab().

	- This is not where we want to be with the code, but we need this
	intermediate commit that builds to avoid getting a mess that
	doesn't compile.

	* matlab/MatlabExportFilter.hxx: (0.3.3)
	* matlab/MatlabExportFilter.h: (0.3.1)

	- Renaming of methods SetMatlabArgumentsPointer() as
	RegisterArrayOfOutputArgumentsToMatlab() and
	GetNumberOfArguments() as GetNumberOfRegisteredArguments().

	* matlab/ItkToolbox/CMakeLists.txt: (0.6.5)

	- Add itk_icp_registration.

	- Group the include directories.

2013-08-12  Ramon Casero  <rcasero@gmail.com>

	* matlab/MatlabImportFilter.h: (0.6.2)
	* matlab/MatlabImportFilter.hxx: (0.6.2)
	* matlab/CgalToolbox/CgalInSurfaceTriangulation.cpp: (0.2.3)
	* matlab/CgalToolbox/CgalClosestTriFacet.cpp: (0.1.4)
	* matlab/CgalToolbox/CgalTriFacetArea.cpp: (0.1.1)
	* matlab/CgalToolbox/CgalFixedAlphaShape3.cpp: (0.1.4)
	* matlab/CgalToolbox/CgalAlphaShape3.cpp: (0.1.5)
	* matlab/CgalToolbox/CgalCheckSelfIntersect.cpp: (0.1.3)
	* matlab/ItkToolbox/ItkImFilter.cpp: (1.4.2)

	- Rename the methods in MatlabImportFilter, as they were very confusing.

	* Add matlab/ItkToolbox/ItkICPRegistration.cpp: (0.0.1)
	* Add matlab/test/test_itk_icp_registration.m: (0.0.1)

	- Preliminary code for ITK_ICP_REGISTRATION Iterative Closest
	Point registration.

	Not a full working function, but this code compiles and runs the
	small examples in the test script. Comit before I start working on
	reading user choices for transform, optimizer, etc. as well as the
	parameters for each of them.

2013-08-11  Ramon Casero  <rcasero@gmail.com>

	* matlab/MatlabExportFilter.hxx: (0.3.2)

	- Fix bug. CopyVectorOfScalarsToMatlab() was missing the bit that
	actually copies the vector content to the Matlab buffer.

	* matlab/VectorWrapper.h: (0.5.4)
	* matlab/VectorWrapper.hxx: (0.4.1)

	- Add partial specialization for itk::Point.

	* matlab/GerardusCommon.h: (0.10.0)
	* matlab/MatlabExportFilter.hxx: (0.3.1)

	- Avoid code duplication with new function
	convertCppDataTypeToMatlabCassId().

	* matlab/MatlabExportFilter.hxx: (0.3.0)
	* matlab/MatlabExportFilter.h: (0.3.0)

	- Add CopyVectorOfScalarsToMatlab and CopyVectorOfVectorsToMatlab.

2013-08-08  Ramon Casero  <rcasero@gmail.com>

	* cpp/src/third-party/CGAL-4.2/cmake/modules/CGAL_SetupDependencies.cmake:

	- Undo last change, leave find_package(GMP/MPFR) where it was.

	* CMakeLists.txt: (0.5.8)

	- Fix bug. I think that the External Projects called GMP and MPFR
	confuse things, so rename as GMP_GERARDUS and MPFR_GERARDUS.

	- Remove the file size checking of the boost tarball. I hadn't
	realized that it requires an external module that overwrites
	CMake's file(). This could be a pain to maintain in the future.

	* cpp/src/third-party/CGAL-4.2/CMakeLists.txt:

	- Add explicit dependencies from the core CGAL library to gmp and
	mpfr libraries, to make sure that the latter are build before.

	* CMakeLists.txt: (0.5.7)

	- Fix bug. Wrong variable name for C++ compiler.

	* CMakeLists.txt: (0.5.6)

	- Modifications for Linux/Mac so that Gerardus' CMake system can
	configure the project on an Oxford Supercomputing Centre cluster
	(in particular, SAL). By extension, this should make the project
	work on more machines.

	- The compilers can be given as environmental variables as
	gcc/g++, instead of e.g. gcc-4.4. If that's the case, now we check
	what version the compilers are, and whether they are compatible
	with the Matlab version (currently, only Matlab R2012a tested).

	- Older versions of cmake require that ExternalProject_Add have an
	empty DOWNLOAD_COMMAND even if source code is already in a known
	directory.

	- With the Boost libraries, it is possible that the download of
	the boost tarball seems correct, but the tarball is an empty
	file. We need to detect these cases, and exit the build with an
	error. In those cases, the user should just download the tarball,
	e.g. with wget from Linux, copy it to the expected
	${BOOST_TARBALL_FILENAME}, and re-run cmake

	- Tidy up Boost detection for Linux/Mac. In Linux/Mac, Matlab
	distributes the Boost libraries with names like
	e.g. libboost_system.so.1.44.0. But FindBoost looks for libraries
	with a suffic .so, so it cannot find them. Thus, we are going to
	temporarily make .so.1.44.0 a valid suffix, just for the Boost
	libraries.

	* cpp/src/third-party/CGAL-4.2/cmake/modules/CGAL_SetupDependencies.cmake:

	- Only look for GMP and MPFR if they are not provided with
	Gerardus. This problem appeared when trying to build Gerardus in
	the OSC cluster SAL.

2013-08-06  Ramon Casero  <rcasero@gmail.com>

	* matlab/CgalToolbox/CgalAlphaShape3.cpp: (0.1.4)
	* matlab/CgalToolbox/CgalFixedAlphaShape3.cpp: (0.1.3)

	- Give an error if X has NaNs or Infs. Otherwise, Matlab will
	throw a segfault.

	* matlab/FiltersToolbox/scimat_lconvhull_smoothing.m: (0.3.6)

	- Replace bunch of code to convert mesh to segmentation mask by
	function scimat_closed_surf_to_bw().

	* matlab/FiltersToolbox/scimat_lconvhull_smoothing.m: (0.3.5)

	- Fix syntax. The input argument we use is the radius of the alpha
	shape, not the alpha value. In fact, alpha=radius^2.

	- Add commented out code to compute the alpha shape with
	cgal_fixed_alpha_shape3() instead of alphavol(). The CGAL code is
	slower (because of the Delaunay triangulation), and we won't use
	it.

	* CMakeLists.txt: (0.5.5)

	- Fix bug. Make previous change work in Windows too. For Windows,
	the directory for Boost libraries is gerardus/lib, as that's where
	they get built and installed (in Windows, we cannot use the Boost
	libraries released with Matlab).

	* matlab/CgalToolbox/CMakeLists.txt: (0.2.12)

	- Fix bug. Make previous change work in Windows too. In Windows,
	adding Boost_THREAD_LIBRARY to the list of libraries linked to by
	cgal_check_self_intersect erroneously duplicates symbols.

	* CMakeLists.txt: (0.5.4)

	- Fix bug. In Linux and Mac, the binaries had broken links to the
	Boost libraries. For example, linked to libbost_system.so.1.44.0
	but in the gerardus/lib directory, that only contained the
	softlink libbost_system.so. Hence, the binary could not find the
	library.

	To fix it, we no longer soft link to the Boost libraries from
	gerardus/lib. Instead, in Linux and Mac we look for the actual
	boost libraries in the Matlab directory, and link directly to
	them.

	* matlab/CgalToolbox/CMakeLists.txt: (0.2.11)

	- Fix bug. cgal_check_self_intersect needs to be explicitly linked
	to the Boost_THREAD_LIBRARY.

	* matlab/CgalToolbox/CgalFixedAlphaShape3.cpp: (0.1.2)

	- Add debug messages for time profiling.

	* Add matlab/CgalToolbox/CgalFixedAlphaShape3.cpp: (0.1.0)
	* Add matlab/CgalToolbox/cgal_fixed_alpha_shape3.m: (0.1.0)
	* Add matlab/test/test_cgal_fixed_alpha_shape3.m: (0.1.0)
	* matlab/CgalToolbox/CMakeLists.txt: (0.2.10)

	- CGAL_FIXED_ALPHA_SHAPE3 Individual alpha-shapes of a 3D set of
	points.

	* matlab/CgalToolbox/cgal_alpha_shape3.m: (0.1.1)
	* matlab/CgalToolbox/CgalAlphaShape3.cpp: (0.1.3)

	- Add info to help header.

2013-08-05  Ramon Casero  <rcasero@gmail.com>

	* matlab/test/test_cgal_alpha_shape3.m: (0.1.1)

	- Fix bug. Bad syntax of trisurf.

	* matlab/CgalToolbox/CgalAlphaShape3.cpp: (0.1.2)

	- Fix bug. Remove useless code at the end of the file.

	* matlab/CgalToolbox/CgalAlphaShape3.cpp: (0.1.1)
	* cpp/src/third-party/CGAL-4.2/include/CGAL/Triangulation_hierarchy_3.h:

	- To accelerate the Delaunay triangulation, add
	CGAL::Fast_location flag to the type definition. This triggers a
	bug in Triangulation_hierarchy_3.h. Sebastien Loriot sent a
	patched file in this email thread

	http://cgal-discuss.949826.n4.nabble.com/Extracting-triangulation-from-alpha-shape-td4657870.html#a4657881

	- Fix bug. Comment out debug message.

	* Add matlab/CgalToolbox/CgalAlphaShape3.cpp: (0.1.0)
	* Add matlab/CgalToolbox/cgal_alpha_shape3.m: (0.1.0)
	* Add matlab/test/test_cgal_alpha_shape3.m: (0.1.0)
	* matlab/CgalToolbox/CMakeLists.txt: (0.2.9)

	- CGAL_ALPHA_SHAPE3  Alpha-shape of a 3D set of points.

	* matlab/VectorWrapper.h: (0.5.3)

	- Fix bug, the VectorValueType for the partial specialization of
	K=CGAL::Exact_predicates_exact_constructions_kernel should have
	been K, not double.

	- Add partial specialization for
	CGAL::Exact_predicates_inexact_constructions_kernel.

	* matlab/CgalToolbox/CgalCheckSelfIntersect.cpp: (0.1.2)

	- Fix bug, the VectorValueType for the partial specialization of
	K=CGAL::Exact_predicates_exact_constructions_kernel should have
	been K, not double.

2013-07-30  Ramon Casero  <rcasero@gmail.com>

	* matlab/test/test_ventricles_phantom.m: (0.1.1)

	- Add section "create a mesh from the myocardium binary mask",
	that makes use of the third-party iso2mesh toolbox.

	* Delete matlab/test/test_check_sphtrisurf_vertices.m:

	- I had forgotten to delete the test script of function
	check_sphtrisurf_vertices() that was deleted yesterday.

2013-07-30  Christopher Kelly  <christopher.kelly28@gmail.com>

	* Add common.svnprops

	- SVN properties file which can be imported in the SVN properties window
	when adding MATLAB files to repository. This contains the Rev, Date and
	native properties, and will save us from the pain in the neck that would
	be having to add them by hand for every new file.

2013-07-30  Christopher Kelly  <christopher.kelly28@gmail.com>

	* Add matlab/CardiacToolbox/ventricles_phantom.m: (0.1.0)
	* Add matlab/test/test_ventricles_phantom.m: (0.1.0)

	- VENTRICLES_PHANTOM Create phantom image of simplified heart ventricles.

2013-07-30  Ramon Casero  <rcasero@gmail.com>

	* release 0.11.0

	- Fixed some issues with MEX functions failing on Windows because
	the DLLs they linked to (CGAL, GMP, MPFR) where not visible. That
	has been fixed by adding code to add_gerardus_paths.m, so that the
	DLL directories are added from Matlab to the system path in
	Windows. This realease has been tested to work on Windows.

	* CMakeLists.txt: (0.5.3)

	- Fix bug. In Windows, gmp and mpfr are provided as .lib/.dll
	pairs. They have to be added to the project as shared and not
	static libraries. Also, we have to set up some variables as we do
	in linux/mac.

2013-07-29  Ramon Casero  <rcasero@gmail.com>

	* matlab/add_gerardus_paths.m: (0.2.1)

	- Clear up after running.

	* matlab/add_gerardus_paths.m: (0.2.0)

	- Automate adding system paths to DLLs for Windows.

2013-07-28  Ramon Casero  <rcasero@gmail.com>

	* matlab/add_gerardus_paths.m: (0.1.7)

	- I had forgotten to add CgalToolbox.

	* matlab/CgalToolbox/CgalCheckSelfIntersect.cpp: (0.1.1)

	- Fix bug. I had commented out the "else" line in two "if" blocks,
	so legitimate intersections were being counted as
	self-intersections.

	* Add matlab/CgalToolbox/CgalCheckSelfIntersect.cpp: (0.1.0)
	* Add matlab/CgalToolbox/cgal_check_self_intersect.m: (0.1.0)
	* Add matlab/test/test_cgal_check_self_intersect.m: (0.1.0)
	* matlab/CgalToolbox/CMakeLists.txt: (0.2.7)

	- CGAL_CHECK_SELF_INTERSECT Check for self-intersections in a
	triangular mesh.

	* matlab/VectorWrapper.h: (0.5.2)
	* matlab/ItkToolbox/CMakeLists.txt: (0.6.4)

	- Add partial specialization for
	CGAL::Point_3<CGAL::Exact_predicates_exact_constructions_kernel >.

	- This makes targets downstream, e.g. itk_imfilter(), need to
	compile against gmp.h and mpfr.h. This problem originates in that
	we didn't create an inheritance tree to have a basic
	MatlabImportFilter that only includes basic types, which then we
	can use to create children classes like MatlabImportCgalFilter or
	MatlabImportItkFilter. Anyway, this is not a big problem that we
	need to fix now.

	* CMakeLists.txt: (0.5.2)

	- Fix bug. For linux and MacOS X builds, libraries gmp and mpfr
	are added as targets by hand, as they are built as an external
	project. However, instead of giving the location of the library,
	we were giving the location of their directories. This made the
	linker fail when it tried to link against them.

	- Fix bug. In linux and MacOS X builds, libraries gmp and mpfr
	should be shared libraries rather than static libraries, otherwise
	we cannot link MEX files to them.

	* Delete matlab/ManifoldToolbox/check_sphtrisurf_vertices.m:

	- The math supporting this function is wrong. It's possible to
	create a vertex that created overlaps and has sum of adjacent
	angles = 2*pi. The reason is that when a vertex is moved outside
	the convex hull of its neighbours, it's angle sum will be < 2*pi,
	but some of its neighbours will have > 2*pi. If we then move one
	of these neihgbours outside its corresponding convex hull, it
	should have <2*pi. Thus, there's some intermediate position where
	the angle sum = 2*pi.

	- This function is replaced by
	matlab/CgalToolbox/cgal_check_self_intersect.m.

2013-07-22  Ramon Casero  <rcasero@gmail.com>

	* matlab/ManifoldToolbox/smdscale.m: (0.5.2)

	- Fix bug. If input was sparse distance matrix, output distance
	matrix was given as a vector, instead of as a sparse matrix.

	* test/test_smdscale.m: (0.3.0)

	- Delete the tests with a Isomap-like graph. Add simple tests with
	points on a sphere. Add test with a triangular mesh from a left
	ventricle segmentation, with and without PCA normalization.

	* Add test/test_lmdscale.m: (0.1.0)
	* Add matlab/ManifoldToolbox/lmdscale.m: (0.1.0)

	- LMDSCALE Local neighbourhood Multidimensional scaling on a
	plane.

	* matlab/ManifoldToolbox/smdscale.m: (0.5.1)

	- Deal with input D matrix in a better way. Now D can be sparse or
	full, but in both cases local neighbourhoods are dealt with. The
	only difference is in efficiency. The algorithm is more efficient
	when D is full for lots of connections, and sparse for few
	connections (as in a mesh).

2013-07-19  Ramon Casero  <rcasero@gmail.com>

	* matlab/ThirdPartyToolbox/FastMarchingToolbox/mex/anisotropic-fm-feth/fm2dAniso.h:

	- Fix bug. Windows cmath or math.h libraries don't include a
	round() function, so we have to code one by hand for Windows.

2013-07-18  Ramon Casero  <rcasero@gmail.com>

	* matlab/add_gerardus_paths.m: (0.1.6)

	- Add paths for FastMarchingToolbox Matlab and MEX files.

	* matlab/ThirdPartyToolbox/FastMarchingToolbox/mex/perform_front_propagation_3d_mex.cpp:

	- Fix bug. Compilation errors in linux due to using general types
	(int) when a MEX type was needed (mwSize).

	* matlab/ThirdPartyToolbox/FastMarchingToolbox/CMakeLists.txt: (0.1.1)

	- Remove build of anisotropic propagation from toolbox, as it
	fails due to missing files. The reasons is that: Gabriel Peyre
	(21 Dec 2010): The code for the anisotropic propagation is not
	included anymore in the toolbox, so do not try to compile
	it. Contact me if you *really* need anisotropic propagation.

	* Add matlab/ThirdPartyToolbox/FastMarchingToolbox/CMakeLists.txt:
	(0.1.0)
	* matlab/ThirdPartyToolbox/CMakeLists.txt: (0.1.1)

	- Add the fast marching toolbox to the gerardus build system.

	* matlab/ThirdPartyToolbox/FastMarchingToolbox:

	- Change end-of-line to linux format. Set svn property for native
	end-of-line.

	* matlab/ThirdPartyToolbox/FastMarchingToolbox/mex/anisotropic-fm-feth/fm2dAniso.h:

	- Remove compilation warning in linux. Unused variables.

	* matlab/ThirdPartyToolbox/FastMarchingToolbox/mex/anisotropic-fm-feth/fm2dAniso.cpp:

	- Fix bug. Compilation errors in linux due to using general types
	(int) when a MEX type was needed (mwSize).

	* Add matlab/ThirdPartyToolbox/FastMarchingToolbox:

	- Toolbox Fast Marching by Gabriel Peyre

	24 Oct 2004 (Updated 27 Jun 2009). A toolbox for the computation
	of the Fast Marching algorithm in 2D and 3D.

	Downloaded from
	http://www.mathworks.com/matlabcentral/fileexchange/6110

2013-07-12  Ramon Casero  <rcasero@gmail.com>

	* matlab/ManifoldToolbox/smdscale.m: (0.5.0)
	* matlab/test/test_smdscale.m: (0.2.4)

	- Substantial rewrite of smdscale.

	- The previous version did not have a correct implementation of
	Agarwal's method. An iteration to adjust the mean position of each
	point with respect to its neighbours was missing.

	- I have replace Matlab functions distance, azimuth, meanm and
	reckon by the corresponding formulas, so that the function runs
	faster.

	- Now we convert to angular distances, and then internally all
	operations are with angular distances in radians.

	- Output arguments stopCondition and err have swapped places.

	- err is no longer a vector with the Frobenius norm. Now it's a
	struct with several error metrics: err.rawstress, err.stress1,
	err.maxalpha, err.medalpha.

2013-07-11  Ramon Casero  <rcasero@gmail.com>

	* matlab/ManifoldToolbox/trihemisphere.m: (0.1.0)

	- TRIHEMISPHERE Triangular mesh on hemisphere with roughly
	uniformly distributed points.

2013-07-07  Ramon Casero  <rcasero@gmail.com>

	* matlab/ManifoldToolbox/dmatrix_con.m: (0.1.1)

	- Fix bug. If the input connectivity matrix was boolean, then
	distances got casted to boolean too. To fix this, we cast the
	connectivity matrix to double.

	* Add matlab/ManifoldToolbox/dmatrix_con.m: (0.1.0)

	- DMATRIX_CON Sparse distance and shortest-path distance matrices
	between the nodes of a mesh from a connectivity matrix.

	* Add matlab/ManifoldToolbox/congrow.m: (0.1.0)
	* Add matlab/test/test_congrow.m: (0.1.0)

	- CONGROW Grow the local neighbourhoods in a connectivity matrix.

	* matlab/ManifoldToolbox/dmatrix_sphmesh.m: (0.2.0)
	* matlab/ManifoldToolbox/dmatrix_mesh.m: (0.2.0)
	* matlab/test/test_dmatrix_sphmesh.m: (0.1.1)
	* matlab/test/test_surface_tridomain: (0.1.1)

	- Swap the order of the input arguments to (tri, x). This allows
	that we pass only the edge description of the mesh, tri, without
	having to also give vertex coordinates. In addition, this also
	agrees with the format of the rest of mesh-related function in
	gerardus.

2013-07-05  Ramon Casero  <rcasero@gmail.com>

	* matlab/ManifoldToolbox/quadsurf.m: (0.1.0)

	- QUADSURF Quadrangular mesh surface plot.

2013-07-03  Ramon Casero  <rcasero@gmail.com>

	* Add matlab/ManifoldToolbox/tri_squeeze.m: (0.1.0)

	- TRI_SQUEEZE Remove disconnected vertices from triangular mesh.

2013-07-02  Ramon Casero  <rcasero@gmail.com>

	* matlab/update_README.sh: (0.2.1)

	- Add entry for ManifoldToolbox in the summary.

	* Add matlab/ThirdPartyToolbox/SphereUniformSamplingToolbox:
	* matlab/add_gerardus_paths.m: (0.1.5)

	- Uniform Sampling of a Sphere by Anton Semechko. 05 Jun 2012
	(Updated 23 May 2013). Downloaded from

	http://www.mathworks.co.uk/matlabcentral/fileexchange/37004-uniform-sampling-of-a-sphere

	- "The main function is titled 'ParticleSampleSphere' and allows
	you to create an approximately uniform triangular tessellation of
	the unit sphere by minimizing the generalized electrostatic
	potential energy (aka Reisz s-energy) of the system of charged
	particles. Effectively, this function produces a locally optimal
	solution to the problem of finding a minimum Reisz s-energy
	configuration of N equal charges (s=1 corresponds to the original
	Thomson problem)."

	* matlab/ManifoldToolbox/surface_tridomain.m: (0.2.0)

	- Add syntax [TRI, UV] = surface_tridomain('rect', ULIN, VLIN).

2013-07-01  Ramon Casero  <rcasero@gmail.com>

	* matlab/ManifoldToolbox/surface_tridomain.m: (0.1.1)

	- Fix bug. Remove repeated points at lon=-180º and lon=180.

2013-06-27  Ramon Casero  <rcasero@gmail.com>

	* matlab/ManifoldToolbox/dmatrix_sphmesh.m: (0.1.0)
	* matlab/test/test_dmatrix_sphmesh.m: (0.1.0)

	- DMATRIX_SPHMESH Sparse great-circle distance and shortest-path
	distance matrices between the nodes of a spherical mesh.

	* matlab/ManifoldToolbox/dmatrix_mesh.m: (0.1.1)

	- Fix bug. In each mesh facet, one edge was being forgotten, the
	one that links the last vertex in tri(i, :) to the first one.

2013-06-26  Ramon Casero  <rcasero@gmail.com>

	* Add matlab/ManifoldToolbox/surface_tridomain.m: (0.1.0)
	* Add matlab/test/test_surface_tridomain.m: (0.1.0)

	- SURFACE_TRIDOMAIN Triangular mesh to cover a planar or spherical
	domain.

	* matlab/PointsToolbox/surface_param.m: (0.3.0)
	* matlab/test/test_surface_param.m: (0.3.0)

	- Add 'sphproj' parametrization: Direct projection on unit sphere
	centered on point set centroid. This cannibalises function
	proj_on_sphere(), that will shortly be deleted.

2013-06-25 Chris Kelly <christopher.kelly28@googlemail.com>

	* CMakeLists.txt: (0.5.1)

	- Windows finds the source code directory of ITK rather than the
	installed ITK, so we have to tell it where to find the correct
	directory.

2013-06-25  Ramon Casero  <rcasero@gmail.com>

	* Add matlab/ManifoldToolbox/check_sphtrisurf_vertices.m: (0.1.0)
	* Add matlab/test/test_check_sphtrisurf_vertices.m: (0.1.0)

	- CHECK_SPHTRISURF_VERTICES Check integrity of the vertices of a
	spherical triangular mesh, to make sure facets do not overlap.

2013-06-24  Ramon Casero  <rcasero@gmail.com>

	* Add matlab/ThirdPartyToolbox/SphericalTrigToolbox:
	* Add matlab/add_gerardus_paths.m: (0.1.4)

	- Oblique Spherical Triangle toolbox by Rody Oldenhuis, 23 Feb
	2009 (Updated 30 Nov 2012). Downloaded from

	http://www.mathworks.co.uk/matlabcentral/fileexchange/23075-oblique-spherical-triangle-toolbox

	This toolbox can solve any of the 6 possible subproblems
	associated with an oblique spherical triangle, when only 3 of the
	6 angles are known.

	The toolbox basically is an implementation of the set of tools
	developed in [Wertz, 2001], which aimed to fully automize the
	procedure and do away with the need of user intervention.

	EXAMPLE:

	[b1, c1, C1, b2, c2, C2] = aas(A, B, a)

	gives both solutions for the sides b and c and the angle C, when
	given angles A, B and side a. This particular problem can be
	called the Angle-Angle-Side problem, hence the name.

	Both degrees and radians are implemented, the difference is
	indicating by appending a 'd' to the function name. The above
	example expects and returns radians, whereas

	[b1, c1, C1, b2, c2, C2] = aasd(A, B, a)

	expects and returns degrees.

	[Wertz, 2001] James R. Wertz, Mission Geometry: Orbit and
	Constellation Design and Management, 2001. Published by Microcosm
	and Kluwer Academic Publishers.

2013-06-24  Chris Kelly <christopher.kelly28@googlemail.com>

	* matlab/FindMatlab.cmake: (0.2.8)

        - Matlab2012b is version 8.0. Add this to the list of recognisable
	versions so that configuration doesn't fail.

2013-06-24  Ramon Casero  <rcasero@gmail.com>

	* matlab/CgalToolbox/CgalTriFacetArea.cpp: (0.1.0)
	* matlab/CgalToolbox/cgal_trifacet_area.m: (0.1.0)
	* matlab/test/test_cgal_trifacet_area.m: (0.1.0)
	* matlab/CgalToolbox/CMakeLists.txt: (0.2.6)

	- Add CGAL_TRIFACET_AREA Area of the facets in a triangular mesh.

2013-06-23  Ramon Casero  <rcasero@gmail.com>

	* release 0.10.0:

	- Substantial changes to the build, particularly regarding the
	Boost libraries. Now in Linux we link to the Boost libraries (.so)
	provided by Matlab. In Windows, we download the source code and
	build+install the Boost libraries.

	* matlab/test/test_surface_param.m: (0.2.2)

	- Fix bug. Wrong variable name.

	* Delete cpp/src/third-party/boost_1_53_0:

	- No longer necessary. The Linux build uses the boost libraries
	provided by Matlab, and the Windows build downloads the source
	corde of the same version as the boost libraries provided by
	Matlab.

	* CMakeLists.txt: (0.5.0)

	- Make the build work in Windows. In Windows, we cannot link to
	the Boost libraries provided by Matlab, as we do in Linux. The
	reason is that Windows Matlab only provides the .dlls, and not the
	.lib files necessary to link even dynamically. Thus, in the end we
	are going to leave things as they were in Linux (link to Matlab
	provided Boost libraries), and in Windows we have to build the
	Boost libraries ourselves, and link to them.

	- However, it's worth noting that we are not using
	ExternalProject_Add(), because this means that the Boost libraries
	are not available at configuration time, which means that
	FindBoost cannot find them, so they are not available to
	targets. Instead, we just download, build and install Boost by
	hand, at configuration time.

	* matlab/ItkToolbox/CMakeLists.txt: (0.6.3)

	- Fix bug. Windows requires that we explicitely ask to link
	itk_imfilter to CGAL.

	* matlab/CgalToolbox/CMakeLists.txt: (0.2.5)

	- Minor, relocate code a bit further up, and avoid using the same
	include_directories() twice, as it's redundant.

2013-06-21  Ramon Casero  <rcasero@gmail.com>

	* CMakeLists.txt: (0.4.0)

	- Big change again. In Linux, having both the Boost libraries
	externally compiled and the ones provided by Matlab created
	problems. For example, MEX functions link to the Matlab boost
	libraries via the mex libraries. If we also link them to CGAL,
	then they get linked to the external Boost libraries too.

	Now, instead of that, we figure out which version of Boost is
	provided by Matlab. Then, we download the source code of that
	version, and copy the header files to the include directory. In
	the case of Boost 1.44.0 (the one required by Matlab 2012a), we
	also need to patch one of the files due to a bug.

	In Linux, we don't build the Boost libraries, though. We just
	create symlinks to the Matlab provided libraries.

	This new approach requires only one cmake and one make to build
	Gerardus, instead of the convoluted build before.

	* matlab/CgalToolbox/CMakeLists.txt: (0.2.4)

	- Remove the linking to the Boost libraries, as it's no longer
	necessary.

2013-06-19  Ramon Casero  <rcasero@gmail.com>

	* matlab/PointsToolbox/surface_param.m: (0.2.1)
	- 'sphisomap': Update estimation of sphere radius. The mean of
	point radii did not work very well. Now we estimate the sphere
	radius from the half-circumference.

	* matlab/test/test_surface_param.m: (0.2.1)

	- Apply PCA normalization to the mesh before computing spherical
	Isomap parametrization. This makes the mesh a lot more similar to
	a sphere.

	- Add comparisons between CALD and spherical Isomap
	parametrizations.

	* matlab/ManifoldToolbox/smdscale.m: (0.4.0)
	* matlab/test/test_smdscale.m: (0.2.3)

	- Add internal estimation of the sphere's radius if it's not
	provided. We do it by computing the full distance matrix, if
	necessary, then from it the longest distances from each point, and
	the median of it all. This should give a reasonable estimate of
	the sphere's half circumference. From it, it's easy to compute the
	radius.

	* matlab/ThirdPartyToolbox/dijkstra.cpp: (0.3.2)
	* matlab/test/test_dijkstra.m: (0.3.1)

	- Fix bug: the original algorithm returns a distance
	SMALL=2.22045e-16 between each node and itself, because of the way
	the algorithm is initialized. This distance should be zero.

	* Add matlab/PointsToolbox/pca_normalize.m: (0.1.0)
	* Add matlab/test/test_pca_normalize.m: (0.1.0)

	- Normalize a set of points so that its centroid is zero,the
	Principal Components correspond to the Cartesian axes, and the
	variance (eigenvalue) along each Principal Component is one.

	* matlab/PointsToolbox/pts_cn.m: (0.1.1)

	- Update argument checking syntax.

	- Add "See also" to new function pca_normalize.

2013-06-17  Ramon Casero  <rcasero@gmail.com>

	* Add matlab/test/test_surface_param.m: (0.2.0)
	* Add matlab/PointsToolbox/surface_param.m: (0.2.0)

	- Add Control Area and Length Distortions (CALD) by Li Shen.

	* Add matlab/test/test_surface_param.m: (0.1.0)
	* Add matlab/PointsToolbox/surface_param.m: (0.1.0)

	- This function extracts the parametrization part of
	surface_interpolation(), that is going to be deprecated. I have
	changed the way you pass arguments to sphisomap to make it
	comparable to isomap. Now all optimization is done in the full
	disjkstra distance matrix. I have also simplified the code,
	merging the part about default and the part with the actual
	parametrization.

	* matlab/ThirdPartyToolbox/dijkstra.m: (0.3.1)
	* matlab/ThirdPartyToolbox/dijkstra.cpp: (0.3.1)

	- Small clarification in the help header.

2013-06-15  Ramon Casero  <rcasero@gmail.com>

	* matlab/update_README.sh: (0.2.0)

	- Put the case loop outside, and then the loop for each file
	inside the particular cases. This allows us to use different find
	commands to list the files in each toolbox, suiting the different
	conventions of third party toolboxes.

	* matlab/add_gerardus_paths.m: (0.1.3)

	- Correct the paths to the Spharm toolbox.

	* matlab/add_gerardus_paths.m: (0.1.2)

	- Add paths to iso2mesh and Spharm toolboxes.

	* matlab/update_README.sh: (0.1.4)

	- Add special rule for third-party Spharm Toolbox.

	* Add matlab/ThirdPartyToolbox/SpharmToolbox: (1.0.0)

	- Fix bugs. Mostly the syntax for fileparts() with 4 output
	arguments is not valid, at least on Matlab 2012a for linux.

	- From the Li Shen Laboratory, Indiana University. Downloaded from
	http://imaging.indyrad.iupui.edu/projects/SPHARM/SPHARM-pack/SPHARM-MAT-v1-0-0.tar.gz

2013-06-14  Ramon Casero  <rcasero@gmail.com>

	* matlab/update_README.sh: (0.1.3)

	- The iso2mesh Toolbox has a different convention for the help
	headers. It's easier to add a special case to this script than
	modifiying all the help headers in iso2mesh.

	* Add matlab/ThirdPartyToolbox/iso2meshToolbox:

	- Version 2013 beta. By Qianqian Fang and David Boas. Website
	http://iso2mesh.sourceforge.net/cgi-bin/index.cgi?Home.

	- Downloaded from
	http://sourceforge.net/projects/iso2mesh/?source=dlp

	* Add test_scimat_dmatrix_imgeodesic.m: (0.1.0)

	- With "Toy example, ellipsoidal shape in 2D", "3D example, rat
	left ventricle"

	* Add matlab/add_gerardus_paths.m: (0.1.1)

	- Fix bug. Argument checking in a script produces error.

	* Add matlab/add_gerardus_paths.m: (0.1.0)

	- Add all Gerardus toolboxes to the Matlab path.

	* Rename matlab/ThirdPartyToolbox/nifti as
	matlab/ThirdPartyToolbox/niftiToolbox:

	- So that it follows the same convention as the others.

	* matlab/ItkToolbox/CMakeLists.txt: (0.6.2)

	- Fix bug. No need to link itk_imfilter to CGAL. This also creates
	a link to Boost libraries both the ones in Matlab and the ones
	provided by Gerardus, which throws a runtime error.

2013-06-12  Ramon Casero  <rcasero@gmail.com>

	* release 0.9.0:

	- Gerardus now builds on Linux and Windows, 64 bit.

	* CMakeLists.txt: (0.3.4)

	- Fix bug, broken linux compilation. We use Boost static libraries
	for the Windows build, but for the linux build we need Boost
	shared objects.

	* CMakeLists.txt: (0.3.3)
	* cpp/src/CMakeLists.txt: (0.3.2)
	* cpp/src/third-party/CGAL-4.2/CMakeLists.txt: (0.1.1)
	* matlab/ItkToolbox/CMakeLists.txt: (0.6.1)
	* matlab/CgalToolbox/CMakeLists.txt: (0.2.3)

	- Final changes to make Gerardus build on Windows 64 bit, with
	Visual Studio 10.

	* CMakeLists.txt: (0.3.2)
	* cpp/src/CMakeLists.txt: (0.3.1)

	- Some more Windows-specific changes to build the Boost libraries.
	Use ${Boost_LIBRARIES} instead of the names of individual
	libraries.  This way, it'll work for both Windows and Unix-like
	builds, as find_package(Boost) will take care of finding the
	library names.

	* CMakeLists.txt: (0.3.1)

	- Add Windows-specific syntax to build the Boost libraries.

2013-06-11  Ramon Casero  <rcasero@gmail.com>

	* CMakeLists.txt: (0.3.0)
	* matlab/CMakeLists.txt: (0.3.0)
	* matlab/ItkToolbox/CMakeLists.txt: (0.6.0)
	* matlab/CgalToolbox/CMakeLists.txt: (0.2.2)
	* cpp/src/CMakeLists.txt: (0.3.0)
	* cpp/src/third-party/mba/CMakeLists.txt: (0.1.3)
	* Delete include/boost:

	- Quite big change in the CMake build system. Now Boost libraries
	are built as an external project. Attempts to integrate the build
	and install more closely with the Gerardus CMake build system have
	proven unsuccessful, in part because without using
	FindBoost.cmake, the linker gets confused between the local Boost
	and any system-wide installed Boost, and FindBoost.cmake runs in
	the configuration phase, before ExternalProject_Add() has the
	chance to build Boost.

	- The CMake configuration of some third party libraries, like the
	GMP and MPFR dependencies of CGAL, as well as the Matlab
	configuration have been moved to the root CMakeLists.txt.

	- Compilation and linking options have been grouped and arranged
	accordingly.

	* Delete cpp/src/third-party/boost-1.50.0:
	* Replace cpp/src/third-party/boost_1_50_0 by
	cpp/src/third-party/boost_1_53_0:

	- Now we are not limited to the older version by rpply, so we may
	as well get the latest one.

	* Add cpp/src/third-party/boost_1_50_0:

	- The rpply version of Boost 1.50.0 is just not going to work with
	Windows without substantial effort. I'm adding the original source
	files, after deleting the doc, test and example directories, to
	try to build boost as an external project.

2013-06-06  Ramon Casero  <rcasero@gmail.com>

	* cpp/src/CMakeLists.txt: (0.2.7)

	- I commited the change without this comment or increasing the
	version number. The include_directories and link_directories for
	the boost libraries have to go before the add_subdirectory. This
	is because the the boost header files are already in
	gerardus/include, and we use these instead of the ones within the
	boost directory tree for compilation (otherwise the cmake system
	cannot find the header files).

	* cpp/src/third-party/boost-1.50.0/boost/thread/CMakeLists.txt:
	* cpp/src/third-party/boost-1.50.0/boost/chrono/CMakeLists.txt:
	* cpp/src/third-party/boost-1.50.0/boost/system/CMakeLists.txt:
	* cpp/src/third-party/boost-1.50.0/boost/date_time/CMakeLists.txt:
	* cpp/src/third-party/boost-1.50.0/boost/filesystem/CMakeLists.txt:

	- Primarly, we need to generate DLLs for the boost libraries so
	that they can be linked into MEX files. However, CMake for Windows
	doesn't seem to know how to link executables to the DLLs, which
	means that we have to generate additional static libraries too.

	* cpp/src/CMakeLists.txt: (0.2.6)
	* cpp/src/third-party/boost-1.50.0/CMakeLists.txt:

	- BUILD_SHARED_LIBS is a variable specific to the boost
	libraries. It's better to put it inside the boost CMakeLists.txt,
	to avoid it affecting other subprojects unintentionally.

2013-06-06    <Ramon Casero@BORON>

	* matlab/FiltersToolbox/im2dmatrix.cpp: (0.2.4)

	- Small adjustments to remove some compilation errors under
	VisualStudio 10 in Windows.

2013-06-06  Ramon Casero  <rcasero@gmail.com>

	* matlab/test/test_cgal_closest_trifacet.m: (0.2.2)

	- Fix bug. The point coordinates in the right ventricle example
	where incorrectly scaled.

	- Fix bug. In the right ventricle example we were calling
	closest_trifacet() instead of cgal_closest_trifacet().

	* matlab/CgalToolbox/CgalClosestTriFacet.cpp: (0.1.3)
	* matlab/CgalToolbox/cgal_closest_trifacet.m: (0.1.1)
	* matlab/ManifoldToolbox/closest_trifacet.m: (0.2.2)

	- Add note to help header comparing speeds.

	* matlab/CgalToolbox/CgalClosestTriFacet.cpp: (0.1.2)

	- Compute the distance directly from the closest point result
	instead of running tree.squared_distance(), which is redundant.

	- I had forgotten to comment out some debug code.

	* matlab/test/test_closest_trifacet.m: (0.3.1)

	- Fix bug. I had the wrong function name in the Right Ventricle
	example, calling cgal_closest_trifacet() instead of
	closest_trifacet().

	* matlab/MatlabImageHeader.cxx: (0.1.1)
	* matlab/GerardusCommon.h: (9.0.2)
	* matlab/MatlabExportFilter.hxx: (0.2.1)

	- Small adjustments to remove some compilation errors under
	VisualStudio 10 in Windows.

	* Delete cpp/src/third-party/CGAL-4.2/examples:
	* Delete cpp/src/third-party/CGAL-4.2/demo:
	* Delete cpp/src/third-party/CGAL-4.2/doc_html:

	- Unnecessary to build the project, just make checking out the
	project slower.

2013-06-05  Ramon Casero  <rcasero@gmail.com>

	* Delete cpp/src/third-party/CGAL-4.0.2:
	* Delete cpp/src/third-party/gmp-5.0.5:
	* Delete cpp/src/third-party/mpfr-3.1.1:

	- We have upgraded to new versions of these libraries.

	* matlab/CgalToolbox/CMakeLists.txt: (0.2.1)

	- Update path to CGAL, as we are now using a new version (4.2)
	with a different directory name.

	* matlab/ItkToolbox/CMakeLists.txt: (0.5.8)

	- Add dependency to compiler_config.h, a header file generated by
	CGAL and only available once CGAL has installed.

	* cpp/src/CMakeLists.txt: (0.2.5)

	- after CGAL builds, we need to copy the header file
	compiler_config.h it generates to the CGAL include directory, so
	that it's available for the other sub-projects that use CGAL
	(e.g. itk_imfilter).

	* matlab/ItkToolbox/CMakeLists.txt: (0.5.7)

	- Update path to CGAL, as we are now using a new version (4.2)
	with a different directory name.

	* cpp/src/third-party/CGAL-4.2/cmake/modules/CGAL_SetupBoost.cmake: (0.1.0)

	- We distribute the boost libraries with gerardus, so we don't
	need to look for them as an external package. In fact, if we don't
	comment out the find_package() below, we get a recursive loop with
	CGAL that throws a configuration warning.

	* cpp/src/third-party/CGAL-4.2/CMakeLists.txt: (0.1.0)

	- Modifications to make CGAL build as a subproject in Gerardus.

	* cpp/src/CMakeLists.txt: (0.2.4)

	- Now instead of giving an error for the Windows build, we are
	going to use the pre-compiled GMP and MPFR libraries distributed
	with the Windows installer for CGAL. For Unix-like builds, we
	build GMP and MPFR from the source code, as we were doing
	before. This hasn't been tested with Windows yet, though.

	- We need to make sure that the boost libraries are going to be
	built as dynamic libraries. Without the following directive, they
	get built as static, and then CGAL gives an error when it tries to
	build a dynamic library with them.

	* matlab/test/test_cgal_closest_trifacet.m: (0.2.1)

	- Fix bug. We were calling the Matlab implementation in the Right
	Ventricle test, instead of the MEX implementation.

	* cpp/src/third-party/boost-1.50.0/CMakeLists.txt:

	- Fix bug. The variable saying this is the first or second pass
	must be set before we throw the error. Also, we must throw a fatal
	error right after that, to avoid CMake continues doing
	configuration of subprojects. This also makes it more obvious to
	the user that the error in the first pass is intentional, and that
	now a second cmake .. is needed.

	* Rename cpp/src/third-party/boost as cpp/src/third-party/boost-1.50.0:

	- Make more clear the library version, like we do with the rest of
	third party libraries.

	* Add cpp/src/third-party/gmp-5.0.5:

	- Downloaded from ftp://ftp.gmplib.org/pub/gmp-5.1.2/gmp-5.1.2.tar.lz.

	* Add cpp/src/third-party/mpfr-3.1.2:

	- Downloaded from http://www.mpfr.org/mpfr-current/mpfr-3.1.2.tar.xz.

	* Add cpp/src/third-party/CGAL-4.2/auxiliary/*:

	- GMP and MPFR headers for Windows 64 bit. I got this by
	installing CGAL 4.2 for Windows 64 bit, and then copying over the
	auxiliary directory.

	* Add cpp/src/third-party/CGAL-4.2:

	- Code downloaded from
	https://gforge.inria.fr/frs/?group_id=52&release_id=8001#cgal-_4.2-title-content.

	* release-0.8.2

	- Tag a version of the current project before making
	substantial changes by updating CGAL to v4.2.

	- Not all the project is working, as there seems to be a bug in
	CGAL 2.0.4 in tree.closest_point_and_primitive() that returns the
	wrong facet.

	* matlab/CgalToolbox/CgalClosestTriFacet.cpp: (0.1.1)

	- There seems to be a bug in CGAL that gets the wrong closest
	facet in an AABB tree. I have added some debug code, but before
	further checking, I'm tagging the current code in Gerardus, and
	trying to upgrade to CGAL 2.4.

	* matlab/ManifoldToolbox/proj_on_sphere.m: (0.1.1)

	- Replace the mean of the spherical radii by the median, that is
	more robust.

	* matlab/test/test_closest_trifacet.m: (0.3.0)
	* matlab/test/test_cgal_closest_trifacet.m: (0.2.0)

	- Add test "Right ventricle mesh". This test fails for
	cgal_closest_trifacet(). The returned closest facets are not
	correct, but this seems to be a bug in CGAL v4.0.2.

2013-06-04  Ramon Casero  <rcasero@gmail.com>

	* matlab/ManifoldToolbox/closest_trifacet.m: (0.2.1)

	- Update help header now that we have a C++ MEX implementation.

	* Add matlab/CgalToolbox/CgalClosestTriFacet.cpp: (0.1.0)
	* Add matlab/CgalToolbox/cgal_closest_trifacet.m: (0.1.0)
	* Add matlab/test/test_cgal_closest_trifacet.m: (0.1.0)
	* matlab/CgalToolbox/CMakeLists.txt: (0.2.0)

	- CGAL_CLOSEST_TRIFACET Closest triangular facet of a mesh to a
	point in 3D.

	* matlab/test/test_closest_trifacet.m: (0.2.1)

	- Add a new test point, closest to face 4.

2013-06-01  Ramon Casero  <rcasero@gmail.com>

	* Add matlab/ManifoldToolbox/test_addpoint2tri.m: (0.1.0)
	* Add matlab/test/test_test_addpoint2tri.m: (0.1.0)

	- ADDPOINT2TRI Add one or more nodes to a triangular mesh.

	* matlab/ManifoldToolbox/closest_trifacet.m: (0.2.0)
	* matlab/test/test_closest_trifacet.m: (0.2.0)

	- Add output argument. Now distance from point to mesh is also
	provided.

	* matlab/ThirdPartyToolbox/pointTriangleDistance.m: (0.1.0)

	- Minor reformatting of the help header and add some Gerardus
	properties and headers.

	* Add matlab/ThirdPartyToolbox/pointTriangleDistance.m:
	* Add matlab/ThirdPartyToolbox/pointTriangleDistance-license.txt:

	- Calculate distance between a point and a triangle in 3D. By
	Gwendolyn Fischer. Downloaded from

	http://www.mathworks.co.uk/matlabcentral/fileexchange/22857-distance-between-a-point-and-a-triangle-in-3d

	* Add matlab/ManifoldToolbox/closest_trifacet.m: (0.1.0)
	* Add matlab/test/test_closest_trifacet.m: (0.1.0)

	- CLOSEST_TRIFACET Closest triangular facet of a mesh to a point
	in 3D.

2013-05-31  Ramon Casero  <rcasero@gmail.com>

	* matlab/CgalToolbox/CMakeLists.txt: (0.2.0)

	- Add target to build cgal_closestfacet().

	* Add matlab/ManifoldToolbox/dmatrix_mesh.m: (0.1.0)

	- DMATRIX_MESH Sparse distance and shortest-path distance matrices
	between the nodes of a mesh.

	* Delete matlab/PointsToolbox/dmatrix_complete.m:

	- One liner function that simply adds an unnecessary layer to dijkstra().

	* matlab/PointsToolbox/dmatrix.m: (0.3.1)

	- Update deprecated syntax to check input and output arguments.

2013-05-30  Ramon Casero  <rcasero@gmail.com>

	* matlab/VectorWrapper.h: (0.5.1)

	- Fix bug. Make the ValueType template element of the partial
	specialisation for itk::Size less specific. Otherwise, the
	BoxFilterType::RadiusValueType from the Median filter in
	ItkImFilter.cpp is not recognised by the partial specialisation.

	* matlab/ItkToolbox/ItkImFilter.cpp: (1.4.1)

	- Fix bug. Wrong variable name for default maximum error in Canny edge detector.

	- Fix bug. I had forgotten to uncomment the rest of the filters.

	* matlab/ItkToolbox/ItkImFilter.cpp: (1.4.0)
	* matlab/ItkToolbox/itk_imfilter.m: (0.7.3)
	* matlab/test/test_itk_imfilter.m: (0.4.1)

	- Add CannyEdgeDetectionImageFilter.

	* Add some image data files for tests:

	test/data/008-mri-downsampled-4.mha
	test/data/008-lvseg-thickslice-z.mha
	test/data/008-lvhull-points.mha
	test/data/008-lvhull-downsampled-4.mha
	test/data/008-rvhull-points.mha
	test/data/008-rvhull-downsampled-4.mha

	* matlab/MatlabImportFilter.hxx: (0.6.1)
	* matlab/MatlabImportFilter.h: (0.6.1)

	- Fix bug. The VectorSize template has to be an "unsigned int",
	because that's the type of the Dimension variable in ITK vectors,
	e.g. itk::Size. Otherwise, when we were passing VectorSize as an
	"unsigned int", but the template definition was mwSize = "long
	unsigned int", it was not recognised as the same template element,
	and partial specialisation failed.

	* matlab/VectorWrapper.h: (0.5.0)
	* matlab/VectorWrapper.hxx: (0.4.0)

	- Taking a bit of a partial step back from the last commit, we do
	need auxiliary functions to run ReadItkRowVector(). We cannot use
	ReadItkRowVector with a partial specialisation for e.g. itk::Size,
	because then for itk::FixedArray we would need to repeat the code
	in the partial specialisation again.

	- Fix bug. The VectorSize template has to be an "unsigned int",
	because that's the type of the Dimension variable in ITK vectors,
	e.g. itk::Size. Otherwise, when we were passing VectorSize as an
	"unsigned int", but the template definition was mwSize = "long
	unsigned int", it was not recognised as the same template element,
	and partial specialisation failed.

	* matlab/test/test_itk_imfilter.m: (0.4.1)

	- "itk::VotingBinaryIterativeHoleFillingImageFilter": Fix typo. By
	default, foreground voxels = 1, not 255.

	* matlab/MatlabImportFilter.h: (0.6.0)
	* matlab/MatlabImportFilter.hxx: (0.6.0)
	* matlab/VectorWrapper.hxx: (0.3.0)
	* matlab/VectorWrapper.h: (0.4.0)
	* matlab/ItkToolbox/ItkImFilter.cpp: (1.4.0)

	- Refactor the code so that VectorWrapper has a new template
	element, VectorSize. This is useful in the case of vectors that
	define their lengths at compilation time with a template,
	e.g. itk::Size<VectorSize>, because then methods like
	ReadRowVector() can be templated without having to instantiate
	them manually for VectorSize 2, 3 and 4.

	- This also allowed us to remove the auxiliary functions
	ItkSizeCommonReadRowVector, ItkSizeCommonReadSize and
	ItkSizeCommonReadHalfSize, because now we can just use partial
	specialisation and just overload ReadRowVector() directly.

	- A bit of rewriting of CgalCommonReadStaticRowVector, but mostly
	a renaming as ReadCgalRowVector. In this case we do need an
	auxiliary function, because CGAL::Point_3 and CGAL::Direction_3
	are different types, so the trick of templating
	itk::Size<VectorSize> doesn't apply.

2013-05-28  Ramon Casero  <rcasero@gmail.com>

	* matlab/ItkToolbox/ItkImFilter.cpp: (1.3.1)

	- Fix bug. Maurer distance filter doesn't create the output in the
	filter output, so we have to copy the result to the Matlab buffer
	after the filter has run.

	* matlab/ItkToolbox/ItkImFilter.cpp: (1.3.0)
	* matlab/ItkToolbox/itk_imfilter.m: (0.7.2)
	* matlab/test/test_itk_imfilter.m: (0.4.0)

	- Add filter VotingBinaryIterativeHoleFillingImageFilter, as
	requested by Peter Thalmann.

	* matlab/MatlabExportFilter.h: (0.2.0)
	* matlab/MatlabExportFilter.hxx: (0.2.0)

	- Add CopyItkImageToMatlab(): function to allocate memory in
	Matlab and copy an ITK filter output to this buffer. In principle,
	it's better to use GraftItkImageOntoMatlab() than
	CopyItkImageToMatlab(), because then ITK and Matlab share the same
	memory buffer, but the former approach does not work with some
	filters.

2013-05-27  Ramon Casero  <rcasero@gmail.com>

	* Rename matlab/PointsToolbox/scimat_dmatrix_livewire.m as
	matlab/PointsToolbox/scimat_dmatrix_imgeodesic.m:
	* Add matlab/test/test_scimat_dmatrix_imgeodesic.m: (0.1.0)

	- It's not really a livewire, and image-geodesic expresses better
	what it does.

	* Add matlab/PointsToolbox/scimat_dmatrix_livewire.m: (0.1.0)

	- SCIMAT_DMATRIX_LIVEWIRE Compute a distance/adjacency matrix for
	a set of scattered points using the image intensity to approximate
	the geodesics

	* matlab/FiltersToolbox/im2dmatrix.cpp: (0.2.3)

	- Fix bug. Neighbours were inconsistently taken into account, but
	not recorded in jc if their intensity value is 0. Now all
	neighbours are taken into account, and if their distance*mean
	intensity==0, it's still considered a connection. Apparently,
	sparse matrices in Matlab consider missing elements as an implicit
	0, but an explicit 0 in a sparse matrix is not a nonzero element.

2013-03-14  Ramon Casero  <rcasero@gmail.com>

	* matlab/ThirdPartyToolbox/dijkstra.m: (0.3.0)
	* matlab/ThirdPartyToolbox/dijkstra.cpp: (0.3.0)
	* matlab/test/test_dijkstra.m: (0.3.0)

	- Add piggyback extension. The motivation is being able to find
	shortest-paths according to the intensities in a greyscale image,
	but also compute the actual length of those paths without having
	to backtrack the list of predecessors with graphpred2path(). In
	that case, G contains intensity-weighted distances, and is the
	graph used for finding shortest-paths. G2 contains actual
	Euclidean distances.

	* Add matlab/test/Dijkstra_Animation_wikipedia.gif:

	- Image to illustrate the graph used in matlab/test/test_dijkstra.m.

	* matlab/GerardusCommon.h: (0.9.1)

	- Fix bug. Missing include header.

2013-03-13  Ramon Casero  <rcasero@gmail.com>

	* matlab/FiltersToolbox/im2dmatrix.cpp: (0.2.2)

	- Make it interruptible by Ctrl+C in Matlab.

2013-03-11  Ramon Casero  <rcasero@gmail.com>

	* matlab/FiltersToolbox/im2dmatrix.cpp: (v0.2.1)

	- Make MEX function interruptible with CTRL+C.

2013-03-08  Ramon Casero  <rcasero@gmail.com>

	* Add subversion properties to
	matlab/FiltersToolbox/bw_sb_interp.m and
	matlab/ThirdPartyToolbox/nifti.

2013-03-08  Valentina Carapella <vcarapella@gmail.com>

	* Add matlab/ThirdPartyToolbox/nifti:

	- Toolbox by Jimmy Shen to load, save, make, reslice, view (and
	edit) both NIfTI and ANALYZE data on any platform, downloaded
	today from

	http://www.mathworks.co.uk/matlabcentral/fileexchange/8797

	* Add matlab/FiltersToolbox/bw_sb_interp.m: (0.1.0)

	- Add copyright notice, minimum and maximum input/output arguments
	and default values.

	* Add matlab/FiltersToolbox/bw_sb_interp.m: (0.0.0)

	- My original code for shape-based interpolation of a binary
	segmentation as it was on my hard.

2013-03-07  Ramon Casero  <rcasero@gmail.com>

	* Add matlab/test/test_im2dmatrix.m: (0.1.0)

	* Rename im2imat.cpp as im2dmatrix.cpp.
	* Rename im2imat.m as im2dmatrix.m.
	* matlab/FiltersToolbox/CMakeLists.txt: (0.2.4)

	- Rename im2imat() to im2dmatrix().

	* matlab/FiltersToolbox/im2imat.cpp: (0.2.0)

	- Add input argument with the voxel size in R, C, S. This makes
	more sense, because now what we return is the distance between
	voxels, weighted by the mean intensity of each pair of voxels.

	- Remove minimum size limitation of (3,3,3). Now the image can be
	as small as empty.

	* matlab/FiltersToolbox/im2imat.m: (0.1.2)

	- Update help header. The RES input argument added to the MEX
	implementation has not been added here.

	* matlab/FiltersToolbox/CMakeLists.txt: (0.2.3)

	- Fix bug. Code to install im2imat was missing.

2013-03-06  Ramon Casero  <rcasero@gmail.com>

	* matlab/FiltersToolbox/CMakeLists.txt: (0.2.2)

	- Add build of MEX function im2imat(). It had been forgotten and
	had to be built manually with mex.

	* matlab/ThirdPartyToolbox/dijkstra.cpp: (0.2.0)
	* Add matlab/test/test_dijkstra.m:
	* matlab/ThirdPartyToolbox/dijkstra.m: (0.2.0)

	- Now the user can provide a list of targets. Once the algorithm
	has found the shortest distances to all targets, it stops. This is
	useful for large sparse matrices, where we are interested e.g. in
	the path between two nodes.

2013-03-03  Ramon Casero  <rcasero@gmail.com>

	* matlab/PointsToolbox/scimat_dmatrix_thickslice.m: (v0.1.2)

	- Fix bug. Method failed when the slice had fewer voxels than the
	number K of nearest neighbours we wanted.

	* matlab/PointsToolbox/surface_interpolation.m: (v0.5.2)

	- Add PARAM.init so that we can choose the type of initialisation
	for spherical MDS. Before, we only had the project on sphere along
	radii option. Now, we can choose random initialisation, that
	overcomes local minimum problems.

2013-03-01  Ramon Casero  <rcasero@gmail.com>

	* Add matlab/ManifoldToolbox/scimat_closed_surf_to_bw.m: (v0.1.0)

	- SCIMAT_CLOSED_SURF_TO_BW Segment the inside of the triangulation
	of a closed surface.

2013-02-28  Ramon Casero  <rcasero@gmail.com>

	* Add matlab/ManifoldToolbox/delaunay_sphere.m: (0.1.0)

	- DELAUNAY_SPHERE Triangulation of a sphere or a surface
	topologically equivalent to a sphere so that it can be used as a
	mesh.

	* Add matlab/PointsToolbox/thickslice_collate_sax_la.m: (0.1.0)

	- THICKSLICE_COLLATE_SAX_LA Build a distance/adjacency matrix
	collating points from a Long Axis plane to a set of Short Axis
	planes.

	* matlab/PointsToolbox/surface_interpolation.m: (v0.5.1)

	- Accept a tension interpolation parameter for spherical
	splines. Tension works as a regulariser, smoothing the spline.

2013-02-27  Ramon Casero  <rcasero@gmail.com>

	* Add matlab/PointsToolbox/scimat_simlandmarks_thickslice.m: (0.1.0)

	- SCIMAT_SIMLANDMARKS_THICKSLICE Simulate a human placing
	landmarks on the boundary of a "thick slice" segmentation.

	* matlab/PointsToolbox/scinrrd_surface_interpolation.m: (0.7.0)
	* matlab/test/test_scinrrd_surface_interpolation.m: (0.1.1)

	- Change of interface to match the change of interface in
	surface_interpolation().

	* Move data files from matlab/test to matlab/test/data.

	* matlab/test/test_surface_interpolation.m: (v0.2.0)

	- Interface of surface_interpolation() has changed.

	- Add "PCA parameterisation for all interpolation methods on a
	plane".

	- Add "Isomap parameterisation for all interpolation methods on a
	plane".

	- Add "We have a scattered set of points and we want to compute an
	interpolation surface topologically equivalent to a sphere"

	* matlab/PointsToolbox/surface_interpolation.m: (0.5.0)

	- Full change to the interface. Big rewrite of the function.

	- Add parameterisation method 'sphisomap': Our extension to the
	Isomap method so that points are parameterised on a sphere rather
	than on a plane.

	- Add interpolation method 'sphspline': Sphere spline
	interpolation by Wessel et al.

	- All points are passed as (:,3) and (:,2) matrices.

	- Interpolated surface is returned as a (:,:,3) volume, where each
	slice corresponds to the x, y and z-coordinates of each
	interpolated point. Having the surface points on a grid allows to
	then easily plot the surface using surf().

	- res, KLIM, nlev are no longer input arguments. They are passed
	inside the interp struct, given that different methods need
	different parameters.

	- interp is now a struct input argument. This way, we can tailor
	input arguments to each different interpolation method.

	- Rename input and output arguments so that they are easier to
	understand.

	* matlab/test/test_smdscale.m: (0.2.2)

	- Minor, data file has changed its name.

	* matlab/ManifoldToolbox/smdscale.m: (v0.3.2)

	- Fix bug, 'fronorm' is no longer the default stopping criterion.

2013-02-26  Ramon Casero  <rcasero@gmail.com>

	* matlab/ManifoldToolbox/smdscale.m: (v0.3.1)

	- Make opt.maxiter the default stopping criterion.

	* matlab/test/test_smdscale.m: (v0.2.1)

	- Minor, changes to figure titles.

	* Add matlab/ThirdPartyToolbox/sphsplineToolbox:

	- SPHSPLINE Toolbox by Paul Wessel.

	Wessel, P., and J. M. Becker, 2008, Gridding of spherical data
	using a Green's function for splines in tension, Geophys. J. Int.,
	174, 21-28, doi:10.1111/j.1365-246X.2008.03829.x.

	http://www.soest.hawaii.edu/wessel/sphspline/

2013-02-25  Ramon Casero  <rcasero@gmail.com>

	* matlab/test/test_smdscale.m: (v0.2.0)
	* Add matlab/test/test_smdscale_mesh.mat

	- Complete rewrite. Delete previous tests and add "We have a
	sparse distance matrix that defines a local neighbourhood on a
	scattered set of points. We want to project it onto the sphere"

	- Add also example of when we have no initial guess, "In this case
	we have no good initial guess, so we use a random one". We use a
	random point configuration to start with, and the post-Disjkstra
	distance matrix. Using the full matrix seems to work well to go
	from a random configuration to a decently embedding. We then use
	that as the initialisation for another run of MDS, this time using
	the sparse distance matrix. This way, we reduce the error even
	further, as the result gets fine tuned.

	* matlab/ManifoldToolbox/smdscale.m: (v0.3.0)

	- Another big rewrite.

	- We no longer pass a point configuration as input. Now, if we
	want to initialise, we have to pass latitude and longitude, apart
	from the sphere radius. This makes sense given that the algorithm
	works with lat and lon. The previous approach was an ugly hack.

	- Dijkstra is no longer applied on the input distance matrix. It's
	the user's responsibility to perform any kind of processing on the
	distance matrix before passing it to this function.

	- The function is simplified then, because now we only need to
	take into account the neighbours when optimising a point (a full
	matrix after applying Dijkstra will just be a particular case of
	this where each point has as neighbours all the others).

	- Thus, now there's only one err vector returned. This makes more
	sense, as some testing suggests that it makes no sense using all
	points in the configuration when the distance matrix is sparse.

	* matlab/ManifoldToolbox/proj_on_sphere.m: (v0.1.0)

	- Project a point configuration onto a sphere.

2013-02-24  Ramon Casero  <rcasero@gmail.com>

	* matlab/ManifoldToolbox/smdscale.m: (v0.2.0)

	- Full reimplementation, almost from scratch.

	- This function implements the MDS optimisation idea proposed by
	Agarwal et al. (2010), but avoids using chords or approximating
	the mean on the sphere by the Euclidean mean followed by
	projection on the sphere (code not available, but explained in
	personal communication). Many thanks to A. Agarwal for his
	comments about his paper.

	- A. Agarwal et al. (2010) "Universal Multi-Dimensional Scaling",
	Proceedings of the 16th ACM SIGKDD International Conference on
	Knowledge Discovery and Data Mining, 53:1149-1158.

	* Delete matlab/ManifoldToolbox/gdmatrix.m.

	- Incorporated as a local function in smdscale.

2013-02-23  Ramon Casero  <rcasero@gmail.com>

	* matlab/ThirdPartyToolbox/dijkstra.cpp: (v0.1.1)
	* matlab/ThirdPartyToolbox/dijkstra.m: (v0.1.1)

	- Minor, part of the help header was incomplete.

2013-02-22  Ramon Casero  <rcasero@gmail.com>

	* Add matlab/test/thick-slice-points.mat:

	- SCIMAT volume with 15 slices, and a few points on the contours
	of a local convex hull of a left ventricle, to illustrate the use
	of scimat_dmatrix_thickslice().

	* matlab/PointsToolbox/scimat_dmatrix_thickslice.m: (v0.1.1)

	- Add missing documentation in the help header.

	* matlab/PointsToolbox/surface_interpolation.m: (v0.4.1)

	- Now the distance matrix can be passed to isomap parameterisation
	explicitely. This allows the design of your own neighbourhoods.

2013-02-21  Ramon Casero  <rcasero@gmail.com>

	* Add matlab/PointsToolbox/scimat_dmatrix_thickslice.m: (v0.1.0)

	- SCIMAT_DMATRIX_THICKSLICE Compute a distance/adjacency matrix
	for a segmentation that consists of scattered points in slices
	wide apart.

2013-02-20  Ramon Casero  <rcasero@gmail.com>

	* Add matlab/ThirdPartyToolbox/gplot3d.m:

	- Plot graph, as in "graph theory". This is a modification of
	MATLAB's GPLOT function for vertices in 3D.

	Downloaded from

	http://www.csse.uwa.edu.au/~pk/research/matlabfns/Shapes/gplot3d.m

2013-02-19  Ramon Casero  <rcasero@gmail.com>

	* cpp/src/Resize3DImage.cxx: (v0.2.1)

	- Fix bug. Output voxel type should be the same as the input voxel
	type, which is assumed to be float.

	* cpp/README:

	- Add entries for resize3DImage and vesselness3DImage, that I had forgotten.

2013-02-07  Ramon Casero  <rcasero@gmail.com>

	* matlab/test/test_itk_pstransform.m: (v0.1.2)

	- Add Test 3: Compare ITK thin-plate spline implementation to our
	own.

	* matlab/PointsToolbox/pts_tps_map.m: (v0.7.1)
	* matlab/PointsToolbox/pts_tps_weights.m: (v0.5.1)

	- Note that these functions use the same kernel as
	itk_pstransform() with the
	itk::ThinPlateR2LogRSplineKernelTransform.

	* matlab/ItkToolbox/ItkPSTransform.cpp: (v0.3.3)
	* matlab/ItkToolbox/itk_pstransform.m: (v0.1.1)

	- Note that this function with
	itk::ThinPlateR2LogRSplineKernelTransform is the same as our
	pts_tps_map().

2013-02-06  Ramon Casero  <rcasero@gmail.com>

	* matlab/PointsToolbox/pts_tps_map.m: (v0.7.0)
	* matlab/PointsToolbox/pts_tps_weights.m: (v0.5.0)

	- Update deprecated syntax for nargchk, nargoutchk. Remove
	whitespaces before and after brackets.

	- Fix big bug. Julia Schnabel noticed that the TPS coefficients
	did not agree with those computed by Bookstein. The problem was
	that we were using U(r)=r^2 log10(r) instead of the correct
	U(r)=r^2 ln(r^2).

	- In pts_tps_map(), remove the option to enter X as a struct with
	endocardium, epicardium fields, which is a relic from my thesis
	and doesn't make sense in a general function.

2013-02-02  Ramon Casero  <rcasero@gmail.com>

	* Add matlab/FiltersToolbox/bwsplitwithsurf.m: (v0.1.0)

	- BWSPLITWITHSURF Split a volume into connected components
	separated by a surface.

2013-02-01  Ramon Casero  <rcasero@gmail.com>

	* matlab/FiltersToolbox/bwbox.m: (v0.2.0)

	- Reimplement using regionprops(, 'BoundingBox'), which is much
	faster.

	* Add matlab/FiltersToolbox/bwbox.m: (v0.1.0)

	- BWBOX Find tight box around segmentation (and possibly add a margin).

2013-01-31  Ramon Casero  <rcasero@gmail.com>

	* matlab/PointsToolbox/surface_interpolation.m: (v0.4.0)
	* matlab/PointsToolbox/scinrrd_surface_interpolation.m: (v0.6.0)

	- Provide point coordinates X2 at the output. While the user
	provides them at the input, with method mbae, this set is extended
	with more points extrapolated from the domain boundary.

	- In scinrrd_surface_interpolation(), provide also the
	parameterisation EM of the points.

	* matlab/PointsToolbox/bwmesh.m: (v0.1.5)

	- Upgrade deprecated syntax for narginchk, nargoutchk.

	* matlab/ThirdPartyToolbox/IsomapII.m: (v0.1.1)

	- In mode 3, instead of passing the distance function as a string
	that will be run with feval, we now pass a function handle, that
	will be faster and is more elegant. It also allows to pass local
	functions that are not in the global path.

2013-01-29  Ramon Casero  <rcasero@gmail.com>

	* matlab/ItkToolbox/ItkImFilter.cpp: (v1.2.0)
	* matlab/ItkToolbox/itk_imfilter.m: (v0.6.2)

	- Add filters ApproximateSignedDistanceMapImageFilter and
	SignedDanielssonDistanceMapImageFilter.

2013-01-28  Ramon Casero  <rcasero@gmail.com>

	* cpp/src/Vesselness3DImage.cxx: (v0.1.1)
	* cpp/src/third-party/IJ-Vessel_Enhancement_Diffusion.1/itkMultiScaleHessianSmoothed3DToVesselnessMeasureImageFilter.h: (v0.2.1)
	* cpp/src/third-party/IJ-Vessel_Enhancement_Diffusion.1/itkHessianSmoothed3DToVesselnessMeasureImageFilter.h: (v0.1.0)
	* cpp/src/third-party/IJ-Vessel_Enhancement_Diffusion.1/itkAnisotropicDiffusionVesselEnhancementFunction.h: (v0.1.0)
	* cpp/src/third-party/IJ-Vessel_Enhancement_Diffusion.1/itkAnisotropicDiffusionVesselEnhancementImageFilter.h: (v0.3.1)

	- Edits to make compatible with ITK 4.3, as some classes that had
	been deprecated have now been removed from ITK.

	* release-0.8.1

	- Last version that was compiled with ITK v4.2.

2013-01-26  Ramon Casero  <rcasero@gmail.com>

	* matlab/ItkToolbox/ItkImFilter.cpp: (v1.1.1)
	* matlab/ItkToolbox/itk_imfilter.m: (v0.6.1)

	- Fix bug. Output of itk::SignedMaurerDistanceMapImageFilter
	should be float, even if the input image is binary or int, because
	the distances are Euclidean in real world coordinates.

2013-01-23  Ramon Casero  <rcasero@gmail.com>

	* matlab/PointsToolbox/scinrrd_surface_interpolation.m: (v0.5.0)
	* matlab/PointsToolbox/surface_interpolation.m: (v0.3.0)

	- Input arguments PARAM is now a struct instead of a string, so
	that we can pass parameters with it.

	* matlab/PointsToolbox/surface_interpolation.m: (v0.2.1)

	- Update syntax of argument checking code.

2012-11-13  Ramon Casero  <rcasero@gmail.com>

	* matlab/FiltersToolbox/scimat_lconvhull_smoothing.m: (v0.3.3)

	- Big speed up. We don't need to check the voxels that were
	already in the segmentation, because those will be in the local
	convex hull too. We now generate a list of background points that
	we check. This is much faster than using the cgal_insurftri
	"block"-mode, so maybe there's something we are doing wrong in
	terms of memory allocation or iteration in the mex function.

2012-10-19  Ramon Casero  <rcasero@gmail.com>

	* matlab/FiltersToolbox/mm_opening.m: (v0.1.1)
	* matlab/FiltersToolbox/gmthr_seg.m: (v0.5.2)
	* matlab/FiltersToolbox/bwrmsmallcomp.m: (v0.1.1)

	- Fix bug. All components except the first one were being ignored.

	* matlab/CardiacToolbox/tissue2lvrv.m: (v0.1.2)

	- Fix bug. All background components except the largest one were
	being ignored.

2012-10-17  Ramon Casero  <rcasero@gmail.com>

	* matlab/CardiacToolbox/tissue2lvrv.m: (v0.1.1)

	- Instead of using only one voxel to find the bottom background
	component, and one voxel for the top background component, we now
	consider as background any connected component that touches any of
	the sides of the image.

2012-10-11  Ramon Casero  <rcasero@gmail.com>

	* release 0.8.0

	- Quite a bit of code added since the last release. This release
	works in a fresh linux install. This version intentionally doesn't
	let the user build in Windows, because we don't have a way to
	build GMP and MPFR for Windows yet.

2012-10-10  Ramon Casero  <rcasero@gmail.com>

	* cpp/src/third-party/boost/CMakeLists.txt:
	* cpp/src/third-party/boost/ryppl/cmake/Modules/RypplExport.cmake:
	* cpp/src/third-party/boost/boost/thread/CMakeLists.txt:
	* cpp/src/third-party/boost/boost/date_time/CMakeLists.txt:
	* cpp/src/third-party/boost/boost/filesystem/CMakeLists.txt:
	* cpp/src/third-party/boost/boost/core/CMakeLists.txt:
	* cpp/src/third-party/boost/boost/system/CMakeLists.txt:
	* cpp/src/third-party/boost/boost/config/CMakeLists.txt:
	* cpp/src/third-party/boost/boost/chrono/CMakeLists.txt:

	- Fix bug spotted by Tasos Papastylianou. The linux install was
	broken.

	- The problem was that by using our own install(TARGET...) macros
	in e.g. boost/chrono/CMakeLists.txt and commenting out the
	ryppl_export() macros, the BoostChronoConfig.cmake file was not
	being generated, and cmake gave an error when it couldn't find the
	file. I hadn't noticed because I already had the
	Boost*Config.cmake files in my gerardus tree.

	- Now, instead, we use the ryppl_export(), but changing the
	install directories to gerardus/lib and gerardus/include.

	- We have commented out those dependencies that are not essential
	for gerardus, to avoid having to compile a lot of code in boost.

	- Note that we don't need to install the header files (we aleady
	provide them in gerardus/include/boost) or .cmake files.

2012-10-09  Ramon Casero  <rcasero@gmail.com>

	* matlab/FindMatlab.cmake: (v0.2.7)

	- Fix bug found by Tasos. In linux, if matlab was not a link, the
	Matlab directory could not be found.

	* matlab/FiltersToolbox/gmthr_seg.m: (v0.5.1)

	- minor. Add comment about why we have a copy of the code in
	bwrmsmallcomp() here instead of using bwrmsmallcomp().

	* Add matlab/FiltersToolbox/bwrmsmallcomp.m: (v0.1.0)

	- BWRMSMALLCOMP Remove small connected components from a
	segmentation.

2012-10-07  Ramon Casero  <rcasero@gmail.com>

	* matlab/ItkToolbox/ItkImFilter.cpp: (v1.1.0)
	* matlab/ItkToolbox/itk_imfilter.m: (v0.6.0)
	* matlab/test/test_itk_imfilter.m: (v0.3.0)

	- Add Markov Random Field filter. This has been a challenging
	filter, because it can take as an input an array of weights, which
	have to be passed to the ITK filter as a vector (linearised
	array), and another vector with the size of the array. This
	prompted significant changes in MatlabImport and the creation of
	VectorWrapper to present a common interface for different
	vector-like classes.

	- Remove references to processing 5D images, some of the filters
	break if we try to instantiate them with that dimension.

	* matlab/FiltersToolbox/gmthr_seg.m: (v0.5.0)

	- Add new output argument obj, with the result of the Gaussian
	mixture model.

	- Fix bug. Had the wrong maximum number of output arguments.

	* matlab/VectorWrapper.h: (v0.3.0)
	* matlab/VectorWrapper.hxx: (v0.2.0)

	- Add functions ItkSizeCommonReadSize() and
	ItkSizeCommonReadHalfSize().

	* matlab/MatlabImportFilter.h: (v0.5.0)
	* matlab/MatlabImportFilter.hxx: (v0.5.0)

	- Add functions GetArraySize() and GetArrayHalfSize(). They
	simplify having to run mxGetNumberOfDimensions() and
	mxGetDimensions(), and then casting the result into e.g. itk::Size
	to pass it to ITK.

	- Add function GetArrayArgumentAsVector(). This is the equivalent
	to the linearising operator A(:) in Matlab.

	* matlab/VectorWrapper.h: (v0.2.1)
	* Add matlab/VectorWrapper.hxx: (v0.1.0)

	- Separate declaration from definition of the functions and
	methods, to make the code more readable.

	* matlab/GerardusCommon.h: (v0.9.0)

	- Add printSeq(), function to print the content of any sequence
	that supports input iterators, e.g. std::vector.

2012-10-06  Ramon Casero  <rcasero@gmail.com>

	* matlab/CgalToolbox/CgalInSurfaceTriangulation.cpp: (v0.2.2)

	- VectorWrapper has changed completely, use the new syntax.

	- MatlabImport has changed the methods to read a row vector, use
	the new syntax.

	* matlab/VectorWrapper.h: (v0.2.0)

	- Full rewrite of the VectorWrapper, as it was not quite right. We
	need 3 templates: VectorValueType for the type of each element in
	the output vector, VectorType for the output vector itself, and
	MatlabValueType for the type the data has in Matlab. This is
	because the element type in the vector may be different from the
	data type the user is passing from Matlab.

	- Add auxiliary functions where we put the code to actually read
	the Matlab data into a vector. The partial specialisation of
	VectorWrapper calls this auxiliary function with the correct
	templates. This means that we only need to write the reading code
	once per type of vector, and then we only need to add a small
	snippet for each new instance. For example, CGAL vectors are
	different from ITK vectors. We have one auxiliary function for
	each of them. Then we have a small snippet for CGAL::Point_3 and
	another for CGAL::Direction_3, and both use the same auxiliary
	function.

	- Now we can deal with
	CGAL::Point_3<CGAL::Simple_cartesian<double> > and
	CGAL::Direction_3<CGAL::Simple_cartesian<double> > too.

	* matlab/MatlabImportFilter.h: (v0.4.0)
	* matlab/MatlabImportFilter.hxx: (v0.4.0)

	- Consolidate GetRowVectorArgument(). We need two templates:
	VectorValueType for the type of each element in the output vector,
	VectorType for the output vector itself. We have swapped their
	order from respect how we had them before.

	- VectorWrapper has changed completely, use new syntax.

	- Remove GetStaticVector3Argument(), because now we can use
	GetRowVectorArgument() for vectors that are populated with their
	constructor too (e.g. CGAL::Direction_3).

	- Add GetMatrixAsVectorOfRowVectorsArgument(), which reads a
	Matlab matrix as a std::vector of "vectors". Here "vectors" means
	conceptual vectors, e.g. std::vector, itk::Size,
	CGAL::Direction_3, etc.

	- Remove GetVectorOfStaticVector3Argument(), because it would be a
	particular case of GetMatrixAsVectorOfRowVectorsArgument().

2012-10-04  Ramon Casero  <rcasero@gmail.com>

	* Add matlab/VectorWrapper.h: (v0.1.0)
	* matlab/GerardusCommon.h: (v0.8.0)

	- Move VectorWrapper from matlab/GerardusCommon.h to a new file
	matlab/VectorWrapper.h. GerardusCommon was not a good place,
	because VectorWrapper is going to be including many libraries (for
	the moment, CGAL and ITK) so that it can provide a common
	interface for different vectors in them. This was causing that
	virtually every Matlab MEX function had to depende and link to
	CGAL and ITK. Putting the code in VectorWrapper.h, everything is
	more modular.

	* matlab/MatlabImportFilter.h: (v0.3.2)
	* matlab/MatlabImportFilter.hxx: (v0.3.2)

	- Rename GetVectorArgument() as GetRowVectorArgument(), to make
	clear that this method extracts a row vector from a 2D matrix (or
	from a single row vector as a special case).

2012-10-02  Ramon Casero  <rcasero@gmail.com>

	* matlab/GerardusCommon.h: (v0.7.0)

	- Add class VectorWrapper. There are classes in ITK, e.g.  that
	are conceptually vectors, but don't have the same methods as
	e.g. std::vector. For example, itk::Size<Dimension> has the static
	method itk::Size<Dimension>::GetDimensionSize, while std::vector
	has the method v.size().

	This means that a function in Gerardus would need to be coded
	twice, in both cases with the same code except for the
	::GetDimensionSize (know at compilation time) or .size() (known at
	run time).

	To overcome this problem, this wrapper provides a common interface
	to different vector classes, so that we can interact with all
	these vector-like classes the same way. By default, we assume that
	we have a std::vector. For other types, we specialise the
	VectorWrapper class.

	* matlab/MatlabImportFilter.h: (v0.3.1)
	* matlab/MatlabImportFilter.hxx: (0.3.1)

	- Now GetVectorArgument() can read an arbitrary row from a
	matrix. Apart from returning std::vector, it can now also return
	any vector-like type (e.g. itk::Size) that has a specialisation in
	class VectorWrapper in GerardusCommon.h.


2012-10-01  Ramon Casero  <rcasero@gmail.com>

	* matlab/ItkToolbox/ItkImFilter.cpp:

	- Remove the TPixelOut template. We don't need to have a TPixelOut
	template in the FilterWrappers. It makes the code less readable,
	because we are defining the pixel output type in the parser,
	instead of inside the filter wrapper. Also, some filters will not
	give an image of pixels, but an image of e.g. vectors at the
	output, so this creates an unnecessary constraint.

2012-09-30  Ramon Casero  <rcasero@gmail.com>

	* Add matlab/FiltersToolbox/mm_opening.m: (v0.1.0)

	- Mathematical Morphology operator: Opening (erosion+dilation)
	with removal of small components.

	* matlab/FiltersToolbox/gmthr_seg.m: (v0.4.0)

	- Add output argument Q: Q is a quality measure of the
	threshold. Q takes values in [0, 1]. Values close to 0 mean that
	both Gaussians have a lot of overlap, so the threshold between
	object and background cannot be trusted very much. Values close to
	1 mean that both Gaussians are well separated, and the threshold
	value can be trusted to provide a good segmentation.

	* Add matlab/CardiacToolbox/trimatria.m: (v0.1.0)

	- Remove the atria from a whole cardiac tissue segmentation.

	* matlab/FiltersToolbox/gmthr_seg.m: (v0.3.0)

	- Make THR be the first output argument. The user may want the
	threshold value, but not need the segmentation itself. In that
	case, we don't waste time and memory computing the segmentation.

	* matlab/FiltersToolbox/gmthr_seg.m: (v0.2.0)

	- Add ouptut argument THR with estimated threshold value.

	* matlab/MatlabExportFilter.hxx: (v0.1.1)

	- Check for actual size of signed long type, which may be
	architecture dependent, instead of assuming worst case scenario of
	8 bytes.

	- Add the string "MatlabExportFilter: " to most of the error
	messages, so that they are easier to track down.

2012-09-29  Ramon Casero  <rcasero@gmail.com>

	* Add matlab/CardiacToolbox/tissue2lvrv.m: (v0.1.0)

	- Extract LV and RV cavities from tissue and atrioventricular
	surface segmentations.

	* matlab/GerardusCommon.h: (v0.6.2)
	* matlab/GerardusCommon.hxx: (v0.5.2)
	* matlab/CMakeLists.txt: (v0.2.1)
	* matlab/CgalToolbox/CMakeLists.txt: (v0.1.3)
	* matlab/MatlabExportFilter.h: (v0.1.1)
	* matlab/FiltersToolbox/CMakeLists.txt: (v0.2.1)
	* matlab/ItkToolbox/ItkPSTransform.cpp: (v0.3.2)
	* matlab/FiltersToolbox/bwregiongrow.cpp: (v0.2.6)
	* Rename matlab/GerardusCommon.hpp as matlab/GerardusCommon.h
	* Rename matlab/GerardusCommon.cpp as matlab/GerardusCommon.hxx

	- Now instead of building a library that MEX functions will link
	to, we will directly include GerardusCommon.h. The reason is that
	functions in GerardusCommon tend to be quite basic frequently
	used, and it makes a substantial difference to speed if we don't
	need to make calls to a separate library.

	- Reimplement ctrlcCheckPoint() as a C++ macro to check for the
	CTRL+C flag, and a call to function ctrlcErrMsgTxt() inside, to
	throw the error. The reason is that if ctrlcCheckPoint() were a
	function instead of a macro, this would introduce a function call
	at every iteration of the loop, which is very expensive. But then
	we don't want to put the whole error message part inside a macro,
	it's bug-prone and bad programming practice. And once the CTRL+C
	has been detected, whether the error message is generated a bit
	faster or not is not important.

	- Make some of the GerardusCommon functions inline. This improves
	speed very little, between 2% or %4.

2012-09-28  Ramon Casero  <rcasero@gmail.com>

	* matlab/FiltersToolbox/CMakeLists.txt: (v0.2.0)

	- bwregiongrow doesn't need to link to the ITK libraries.

	- bwregiongrow now links to gerardusCommon.

	* matlab/FiltersToolbox/bwregiongrow.cpp: (v0.2.5)

	- Move functions sub2ind() and ind2sub() to GerardusCommon. They
	shouldn't have been here, as they clearly belong in the common
	header file.

	- Add CTRL+C checkpoints so that the function can be interrupted.

	* matlab/GerardusCommon.hpp: (v0.6.1)
	* matlab/GerardusCommon.cpp: (0.5.1)

	- Move functions sub2ind() and ind2sub() from
	bwregiongrow.cpp. They shouldn't have been in a particular file,
	as they clearly belong in the common header file.

	* Add matlab/FiltersToolbox/gmthr_seg.m:

	- Segment an image estimating threshold as intersection of two
	Gaussians from Gaussian mixture model.

2012-09-27  Ramon Casero  <rcasero@gmail.com>

	* matlab/FiltersToolbox/scimat_lconvhull_smoothing.m: (v)

	- Fix bug. When the the voxels in the segmentation are collinear,
	alphavol() will exit with an error because the delaunay()
	triangulation throws an error too. What we do is put alphavol() in
	a try, and if the error is collinearity, we can just leave the
	segmentation untouched.

	- Fix bug. Very small segmentations can produce degenerated
	surfaces. In that case, there's nothing to smooth and we can just
	exit without modifying the input segmentation.

	* Add matlab/PointsToolbox/intersect_gaussians.m: (v0.1.0)
	* Add matlab/PointsToolbox/intersect_gaussians.png:
	* Add matlab/test/test_intersect_gaussians.m:

	- Intersection of two Gaussians (analytic solution).

2012-09-25  Ramon Casero  <rcasero@gmail.com>

	* matlab/FiltersToolbox/scimat_lconvhull_smoothing.m: (v0.3.2)

	- Fix bug. If there are not at least 4 voxels in the input
	segmentation, then delaunay() will give an error. We should just
	return, so the output image is the same as the input.

	* matlab/FiltersToolbox/scimat_blockproc3.m: (v0.3.1)

	- Fix bug. Variable was not being set in one of the cases in an if
	block.

2012-09-24  Ramon Casero  <rcasero@gmail.com>

	* matlab/FindMatlab.cmake: (v0.2.6)

	- In Windows, figure out whether the architecture is 32 or 64 bit
	without having to resort to CMAKE_SIZEOF_VOID_P. This variable
	will only be set if project() has been run before, and at least in
	Gerardus, FindMatlab.cmake runs _after_ project(GERARDUS).

	- Add more version numbers for the Windows version. TODO: find a
	way to automate this. Having these versions hardcoded here is not
	very elegant.

	* CMakeLists.txt: (v0.2.2)

	- Hack to avoid CMake error messages when running FindMatlab.cmake
	in Windows because CMAKE_FIND_LIBRARY_PREFIXES,
	CMAKE_FIND_LIBRARY_SUFFIXES are not set.

	- When the compiler version has to be forced, use environment
	variables instead of the CMake compiler variables, that should be
	set by project().

2012-09-20  Ramon Casero  <rcasero@gmail.com>

	* matlab/FiltersToolbox/scimat_lconvhull_smoothing.m: (v0.3.1)

	- If the image has all voxels == 1, then the smoothed local convex
	hull is the image itself and we don't need to waste time doing
	other computations. Likewise, if the image has all voxels == 0,
	there's nothing to smooth

	* matlab/FiltersToolbox/blockproc3.m: (v0.4.0)
	* matlab/FiltersToolbox/scimat_blockproc3.m: (v0.3.0)

	- Replace input argument PARALLEL by NUMWORKERS. This way, instead
	of simply saying whether we want to use parallel processing or
	not, we can specify the maximum number of workers we allow the
	function to use at the same time. This is very useful to avoid the
	memory filling up too much in some cases, and also to spare a
	couple of processors to continue working normally while heavy
	computations are run.

	- Add cleanup functions so that queued and running jobs are
	cancelled if the user presses CTRL+C, and to make sure that we
	reset the number of workers available in the cluster when we exit
	the function.

2012-09-19  Ramon Casero  <rcasero@gmail.com>

	* matlab/FiltersToolbox/scimat_blockproc3.m: (v0.2.1)
	* matlab/FiltersToolbox/blockproc3.m: (v0.3.1)

	- Fix bug. We forgot to compute the I,J,K indices, so all results
	were being saved to the same output block.

	* Delete matlab/FiltersToolbox/Deconvolve.cpp:
	* Delete matlab/FiltersToolbox/deconvolve.m:
	* Delete cpp/src/third-party/cquammen-Clarity:
	* cpp/src/CMakeLists.txt: (v0.2.3)

	- Remove the third party clarity library and the MEX interface we
	build to run deconvolutions. We found it to be slightly buggy, and
	Matlab's own deconvolution functions work very well and are fast.

	* matlab/FiltersToolbox/scimat_blockproc3.m: (v0.2.0)
	* matlab/FiltersToolbox/blockproc3.m: (v0.3.0)

	- Replace parfor by jobs/createTask. This way, we don't need to
	create a cell array with all the image blocks, consuming a lot of
	extra memory. Instead, we can just create all the jobs, put the
	function in a task, and submit the jobs. Memory gets used only
	when jobs leave the queue and are actually running.

	- This approach also enables to interrupt execution of C++ MEX
	functions in parallel mode without having to wrap them in
	ccwrap().

	* matlab/FiltersToolbox/ccwrap.m: (v0.1.1)

	- Correct help header. This function doesn't create memory leaks
	even if you allocate memory using non-Matlab functions. Thanks to
	Friedrich Hempel (MathWorks) for the explanation.

2012-09-18  Ramon Casero  <rcasero@gmail.com>

	* matlab/FiltersToolbox/scimat_blockproc3.m: (v0.1.1)
	* matlab/FiltersToolbox/blockproc3.m: (v0.2.2)

	- Update syntax to check number of input and output arguments.

	* Add matlab/FiltersToolbox/ccwrap.m: (v0.1.0)

	- Wrapper that enables CTRL+C interruption of MEX files.

	* CMakeLists.txt: (v0.2.1)
	* cpp/src/third-party/boost/boost/chrono/CMakeLists.txt:
	* cpp/src/third-party/boost/boost/date_time/CMakeLists.txt:

	- Add some boost libraries that were dependencies of the ones we
	were using, but were not bing built and linked to.

2012-09-12  Ramon Casero  <rcasero@gmail.com>

	* matlab/GerardusCommon.hpp: (v0.6.0)

	- Add function ctrlcCheckPoint(). This function can be put
	e.g. inside a slow loop in your C++ file, and will exit execution
	with an error if the user presses Ctrl+C.

	Ctrl+C works in Matlab code, but there's no documented way of
	reproducing the same behavious in MEX C++ code. Thanks to Wotao
	Yin, who explains an undocumented function in the Matlab ut
	library that captures the Ctrl+C signal, I could write this
	ctrlcCheckPoint() function.

	http://www.caam.rice.edu/~wy1/links/mex_ctrl_c_trick/

	* matlab/FindMatlab.cmake: (v0.2.5)

	- Find and create variable for the "ut" library. This undocumented
	library contains function utIsInterruptPending(), that returns
	true if the user has pressed Ctrl+C.

	* matlab/CgalToolbox/CgalInSurfaceTriangulation.cpp: (v0.2.1)

	- Add Ctrl+C checkpoints so that the user can stop execution.

	* matlab/CMakeLists.txt: (v0.2.0)
	* matlab/CgalToolbox/CMakeLists.txt: (v0.1.2)
	* matlab/ItkToolbox/CMakeLists.txt: (v0.5.6)

	- GerardusCommon.cpp is now compiled into a dynamic library, and
	Gerardus MEX functions link to it.

2012-09-11  Ramon Casero  <rcasero@gmail.com>

	* matlab/FiltersToolbox/scimat_lconvhull_smoothing.m: (v0.3.0)

	- Replace third-party VOXELISE(), that has been deleted from
	Gerardus, by our own cgal_insurftri().

	- We can save a lot of time by not testing voxels that are outside
	of the tight box that contains the surface.

	* matlab/CgalToolbox/CgalInSurfaceTriangulation.cpp: (v0.2.0)
	* matlab/CgalToolbox/cgal_insurftri.m: (v0.2.0)
	* matlab/test/test_cgal_insurftri.m: (v0.2.0)
	* matlab/CgalToolbox/CMakeLists.txt: (v0.1.1)

	- If we want to test all voxels in an image, it's very slow and
	memory intensive to generate coordinates for each voxel. Now we
	provide a new syntax in cgal_insurftri(), so that it's possible to
	provide 3 row vectors to describe a rectangular grid, instead of
	having to provide coordinates for each voxel.

	- Add warning in the help header that the number of ray queries
	must be odd for the voting system to make sense.

	* matlab/MatlabImportFilter.h: (v0.3.0)
	* matlab/MatlabImportFilter.hxx: (v0.3.0)

	- Now we keep the list of input arguments as a std::vector<const
	mxArray*>, instead of const mxArray**. This is much better,
	because we can easily add or delete arguments. Also, we don't need
	to keep track of the number of arguments in a separate variable,
	because an std::vector always knows its size.

	- Add method SetAdditionalMatlabArgumentPointer() to register
	additional arrays that are not at the top level of the input
	argument list. For example, if we pass the argument {[1 2], [0
	-3]}, the corresponding top level element in the input argument
	list is a cell array, but we have no way to access the vectors [1
	2] and [0 -3]. With this function, we can register these vectors
	in the MatlabImport interface, and then access them as if they
	were normal top level input arguments.

	* matlab/FiltersToolbox/scimat_lconvhull_smoothing.m: (v0.2.0)

	- Replace third-party VOXELISE() by our own cgal_insurftri()
	function.

	* matlab/GerardusCommon.hpp: (v0.5.0)
	* matlab/GerardusCommon.cpp: (v0.5.0)

	- Overload sub2ind() so that we can provide the indices as
	separate scalars and don't need to instantiate an itk::Offset
	object.

	- Add some help notes to make it more clear which arguments are
	size and which are indices in sub2ind() and ind2sub().

	* matlab/CMakeLists.txt: (v0.1.2)

	- Fix bug, directory CgalToolbox was being ignored.

2012-09-10  Ramon Casero  <rcasero@gmail.com>

	* Delete matlab/ThirdPartyToolbox/MeshVoxelisation:

	- We found VOXELISE to be buggy and misclassify voxels with our
	cardiac cavity surfaces.

	* Add matlab/CgalToolbox/CgalInSurfaceTriangulation.cpp: (v0.1.0)
	* Add matlab/CgalToolbox/cgal_insurftri.m: (v0.1.0)
	* Add matlab/CgalToolbox/CMakeLists.txt: (v0.1.0)
	* Add matlab/test/test_cgal_insurftri.m: (v0.1.0)

	- CGAL_INSURFACETRIANGULATION Find whether a point is inside or
	outside a closed surface.

	- This Matlab MEX function replaces the third party Matlab
	function VOXELISE, that was found to be buggy (a lot of voxels are
	misclassified in our tests).

	* matlab/MatlabImportFilter.h: (v0.2.0)
	* matlab/MatlabImportFilter.hxx: (v0.2.0)

	- Overload method GetScalarArgument() so that we can read a scalar
	from any position in a matrix. Before, we assumed that scalar
	arguments had only 1 element.

	- Add method GetVectorOfStaticVector3Argument(). Each row of a
	3-column matrix becomes an element of a vector.

	* matlab/ItkToolbox/CMakeLists.txt: (v0.5.3)

	- Now MatlabImport links to CGal, which links to
	Boost. ItkImFilter uses MatlabImport, so add those directories to
	include.

2012-09-07  Ramon Casero  <rcasero@gmail.com>

	* matlab/MatlabImportFilter.h: (v0.1.1)
	* matlab/MatlabImportFilter.hxx: (v0.1.2)

	- Add method GetStaticVector3Argument to read a static 3-vector
	from a Matlab matrix row.

2012-09-06  Ramon Casero  <rcasero@gmail.com>

	* cpp/src/third-party/CGAL-4.0.2/cmake/modules/CGAL_SetupGMP.cmake:

	- Don't use find_package() for GMP and MPFR. Now they are part of
	gerardus, and we use ExternalProject_Add() to build them.

	* cpp/src/CMakeLists.txt: (v0.2.2)

	- Fix bug. Imported libraries cannot be of type unknown.

	- Add several variables that provide the path to the GMP and MPFR
	libraries. <package>_LIBRARIES_DIR is not a standard variable
	name, but it's used by CGAL.

	* cpp/src/CMakeLists.txt: (v0.2.1)

	- Create targets for the GMP and MPFR libraries, so that we can
	use them as dependencies, link to them, etc...

	* cpp/src/CMakeLists.txt: (v0.2.0)
	* Delete cpp/src/third-party/gmp-5.0.5/CMakeLists.txt
	* Delete cpp/src/third-party/mpfr-3.1.1/CMakeLists.txt

	- From cmake 2.8.8 onwards, external projects that don't use CMake
	can be built using module ExternalProject_Add(). This is what we
	use now to build the GMP and MPFR libraries.

2012-09-05  Ramon Casero  <rcasero@gmail.com>

	* matlab/ItkToolbox/CMakeLists.txt: (v0.5.2)

	- Fix bug. ItkRegistration.cpp is experimental code that hasn't
	been added to the repository yet, so comment out creating a
	target for it.

	* CMakeLists.txt: (v0.2.0)

	- Boost library is now distributed with Gerardus, so it's no
	longer an external dependency that can be configured with
	find_package(). Instead, we set up the required variables here.

	- Tidy up the messages displayed.

	* cpp/src/CMakeLists.txt: (v0.1.4)

	- Because boost is now part of Gerardus, we link to its libraries
	as targets, not as library files.

	* cpp/src/third-party/boost/boost/thread/CMakeLists.txt
	* cpp/src/third-party/boost/boost/system/CMakeLists.txt
	* cpp/src/third-party/boost/boost/filesystem/CMakeLists.txt

	- Don't limit building the boost library to static libraries. By
	not specifying RUNTIME, ARCHIVE or LIBRARY, the right type of
	library will be selected.

	* cpp/src/third-party/CGAL-4.0.2/cmake/modules/CGAL_SetupBoost.cmake

	- We distribute the boost libraries with gerardus, so we don't
	need to look for them as an external package.

	- Remove some of the messages. The CGAL library produces a lot of
	output at configuration time, and that makes it harder to see
	what's going on with Gerardus' configuration as a whole.

	* cpp/src/third-party/CGAL-4.0.2/CMakeLists.txt: (v0.1.2)
	* cpp/src/third-party/CGAL-4.0.2/cmake/modules/CGAL_SetupGMP.cmake
	* cpp/src/third-party/CGAL-4.0.2/cmake/modules/CGAL_SetupFlags.cmake
	* cpp/src/third-party/CGAL-4.0.2/cmake/modules/CGAL_Macros.cmake
	* cpp/src/third-party/CGAL-4.0.2/cmake/modules/CGAL_Common.cmake
	* cpp/src/third-party/CGAL-4.0.2/cmake/modules/CGAL_FindPackageHandleStandardArgs.cmake
	* cpp/src/third-party/CGAL-4.0.2/cmake/modules/CGAL_CheckCXXFileRuns.cmake
	* cpp/src/third-party/CGAL-4.0.2/cmake/modules/CGAL_GeneratorSpecificSettings.cmake
	* cpp/src/third-party/CGAL-4.0.2/src/CMakeLists.txt
	* cpp/src/third-party/gmp-5.0.5/CMakeLists.txt
	* cpp/src/third-party/mpfr-3.1.1/CMakeLists.txt

	- Remove some of the messages. The CGAL library produces a lot of
	output at configuration time, and that makes it harder to see
	what's going on with Gerardus' configuration as a whole.

2012-09-04  Ramon Casero  <rcasero@gmail.com>

	* Add include directory to contain header files.

	* cpp/src/third-party/boost/boost/*/CMakeLists.txt:

	- Comment out all the `ryppl_xport()` blocks in the
	`CMakeLists.txt` to prevent `make install` from filling
	`gerardus/lib` with lots of boost files.

	* cpp/src/third-party/CGAL-4.0.2/cmake/modules:

	- Delete FindBLAS.cmake FindBoost.cmake FindLAPACK.cmake
	FindOpenGL.cmake FindPackageMessage.cmake, as these modules are
	available with CMake.

	* cpp/src/third-party/boost/boost/thread/src/pthread/thread.cpp:

	- Fix bug. Wrong path in #include.

	* cpp/src/third-party/boost/CMakeLists.txt:

	- Comment out boost modules that are not required by Gerardus.

	* cpp/src/third-party/boost/*/CMakeLists.txt:

	- Ignore all doc and test directories for the build.

	* Add cpp/src/third-party/boost:

	- CMake-fied Boost C++ libraries downloaded from

	https://github.com/ryppl/boost-zero

	See details in

	http://code.google.com/p/gerardus/wiki/BuildInstructions#Integrating_the_Boost_C++_libraries_in_gerardus

	* cpp/src/third-party/CGAL-4.0.2/CMakeLists.txt:

	- Install CGAL libraries to gerardus/lib, instead of
	gerardus/lib/CGAL. This way, we don't need to add more paths to
	where the MEX files can look for libraries.

2012-09-03  Ramon Casero  <rcasero@gmail.com>

	* matlab/FiltersToolbox/scimat_lconvhull_smoothing.m: (v0.1.1)

	- Fix bug. We need to pass the whole segmentation to alphavol(),
	otherwise the computed surface mesh has holes and other problems.

2012-08-22  Ramon Casero  <rcasero@gmail.com>

	* CMakeLists.txt: (v0.1.5)

	- We need to find Matlab at the beginning, so that we can decide
	which version of gcc we need to compile gerardus with. We need to
	compile ITK and Gerardus with the same gcc version Matlab was
	compiled with.

	* matlab/FindMatlab.cmake: (v0.2.4)

	- In Linux and Mac OSX systems, find which Matlab version we have,
	and assign it to variable MATLAB_VERSION.

2012-08-22  Ramon Casero  <rcasero@gmail.com>

	* matlab/ItkToolbox/itk_imfilter.m: (v0.5.1)

	- Allow variable number of input arguments.

2012-08-17  Ramon Casero  <rcasero@gmail.com>

	* cpp/src/third-party/CGAL-4.0.2/CMakeLists.txt: (v0.1.1)

	- Comment out installation of documentation, includes, etc that we
	don't need to install in the system for gerardus.

	- CGAL libraries were being installed to gerardus/lib/lib. Change
	this to gerardus/lib/Gerardus.

	* cpp/src/third-party/CGAL-4.0.2/cmake/modules/FindMPFR.cmake: (v0.1.1)

	- Remove two debug MESSAGE() that I had left by mistake.

2012-08-10  Ramon Casero  <rcasero@gmail.com>

	* cpp/src/PadSegmentationMaskWithVoxels.cxx: (v0.2.0)
	* cpp/src/third-party/IJ-Vessel_Enhancement_Diffusion.1/itkAnisotropicDiffusionVesselEnhancementImageFilter.txx: (0.3.1)

	- Fix bug. ITK v2.4 and over no longer support .Begin() method in
	itk::ImageRegionIterator.

2012-08-07  Ramon Casero  <rcasero@gmail.com>

	* Add matlab/PointsToolbox/findpeaksn.m: (v0.1.0)

	- Find local peaks (local maxima) in n-dimensional data.

2012-08-06  Ramon Casero  <rcasero@gmail.com>

	* FiltersToolbox/scinrrd_ndgrid.m: (v0.2.0)

	- Add ri, ci, si variables so that the user can enter the indices
	of the image block the grid should be generated for.

	* Add matlab/FiltersToolbox/scimat_local_convhull.m: (v0.1.0)

	- SCIMAT_LOCAL_CONVHULL  Smoothing of a binary image using a local
	convex hull.

	* Add ThirdPartyToolbox/alphavol.m:
	* Add ThirdPartyToolbox/license-alphavol.txt:

	- Add alpha-shapes function by Jonas Lundgren, last updat 08 Mar 2012,

	http://www.mathworks.nl/matlabcentral/fileexchange/28851-alpha-shapes

2012-08-05  Ramon Casero  <rcasero@gmail.com>

	* Add matlab/ThirdPartyToolbox/MeshVoxelisation:

	- Function to voxelise a closed (ie. watertight)
	triangular-polygon mesh. By Adam H. Aitkenhead. Downloaded from
	here

	http://www.mathworks.com/matlabcentral/fileexchange/27390-mesh-voxelisation

	This function was recommended by Valentina Carapella.

	* matlab/FileFormatToolbox/scinrrd_index2world.m: (v0.2.1)
	* matlab/FileFormatToolbox/scinrrd_world2index.m: (v0.2.2)

	- Fix bug. Give coordinates of centre of voxels, instead of left
	edge.

	* matlab/FiltersToolbox/scinrrd_ndgrid.m: (v0.1.1)

	- Fix bug. Give coordinates of centre of voxels, instead of left
	edge.

2012-08-04  Ramon Casero  <rcasero@gmail.com>

	* cpp/src/CMakeLists.txt: (v0.1.3)

	- Add build of GMP, MPFR and CGAL libraries.

	* Add cpp/src/third-party/mpfr-3.1.1/CMakeLists.txt: (v0.1.0)

	- The MPFR library is released with an autotool build
	system. Here, instead of rewriting everything in CMake, we are
	just going to use CMake as a wrapper of MPFR's own build system.

	* cpp/src/third-party/gmp-5.0.5/CMakeLists.txt: (v0.2.0)

	- Replace add_custom_command() by execute_process() to wrap the
	autotools build system of GMP. Effectively, this means that we
	will compile and install the library at configuration (cmake)
	rather than compilation (make )time. The reason is that CGAL's
	configuration needs GMP and MPFR to have been compiled and
	installed before it can be configured.

	* cpp/src/third-party/CGAL-4.0.2/src/CGALCore/CMakeLists.txt:
	(v0.1.0)

	- Add dependency to libraries GMP and MPFR.

	* cpp/src/third-party/CGAL-4.0.2/cmake/modules/FindGMP.cmake:
	(v0.1.0)
	* cpp/src/third-party/CGAL-4.0.2/cmake/modules/FindMPFR.cmake:
	(v0.1.0)

	- Fix bug. Variable names had not been enclosed in ${}, and where
	being ignored.

	* cpp/src/third-party/CGAL-4.0.2/CMakeLists.txt: (v0.1.0)

	- Variables have been renamed so that CGAL can be a subproject of
	Gerardus, e.g. CMAKE_SOURCE_DIR to CGAL_SOURCE_DIR.

	- We skip building some CGAL libraries that we don't need for
	Gerardus.

	- We constrain the file name when listing the files in directory
	scripts, to avoid getting an error from the .svn directory.

2012-08-03  Ramon Casero  <rcasero@gmail.com>

	* cpp/src/third-party/gmp-5.0.5/CMakeLists.txt: (v0.1.0)

	- The GMP library is released with an autotool build system. Here,
	instead of rewriting everything in CMake, we are just going to use
	CMake as a wrapper of GMP's own build system.

	* Add cpp/src/third-party/mpfr-3.1.1:

	- The MPFR GNU library is required by CGAL so that CGAL Core can
	be compiled.

	Downloaded from

	http://www.mpfr.org/mpfr-current/#download

	* Add cpp/src/third-party/gmp-5.0.5:

	- The GNU Multiple Precision Arithmetic Library is required by
	CGAL so that CGAL Core can be compiled.

	Downloaded from

	http://gmplib.org/

2012-08-02  Ramon Casero  <rcasero@gmail.com>

	* matlab/MatlabImportFilter.hxx: (v0.1.1)

	- Fix bug. Missing include of header file.

	* matlab/ItkToolbox/GerardusCommon.hpp
	* matlab/ItkToolbox/GerardusCommon.cpp
	* matlab/ItkToolbox/MatlabImageHeader.h
	* matlab/ItkToolbox/MatlabImageHeader.cxx
	* matlab/ItkToolbox/MatlabImportFilter.h
	* matlab/ItkToolbox/MatlabImportFilter.hxx
	* matlab/ItkToolbox/MatlabExportFilter.h
	* matlab/ItkToolbox/MatlabExportFilter.hxx

	- Move to matlab/, instead of having them in ItkToolbox, as they
	can be reused.

	* matlab/ItkToolbox/CMakeLists.txt: (v0.5.1)

	- Move GerardusCommon and Matlab import/export classes to matlab/,
	instead of having them in ItkToolbox, as they can be reused.

	* Add matlab/FiltersToolbox/scimat_blockproc3.m: (v0.1.0)

	- Block processing for a 3D SCI MAT volume.

	* matlab/FiltersToolbox/blockproc3.m: (v0.2.1)

	- Minor changes to help header.

	* Delete matlab/engopts.sh:

	- It's a relic, we no longer use Matlab's mex function to compile
	our mex files.

	* Add cpp/src/third-party/CGAL-4.0.2:

	- Third party library. CGAL is the Computational Geometry
	Algorithms Library. It provides meshing and triangulation
	capabilities, although at this point we just want to use it to
	query whether points are inside or outside a polyhedron.

	Downloaded from

	http://www.cgal.org/download.html

2012-07-12  Ramon Casero  <rcasero@gmail.com>

	* matlab/ItkToolbox/CMakeLists.txt: (v0.5.0)
	* matlab/ItkToolbox/ItkImFilter.cpp: (v1.0.0)

	- Full rewrite of the architecture.

	- Now we admit input images with dimensions from 2 to 5.

	- Many layers of the architecture have been removed, to simplify
	the program. Now we have the parsers to connect Matlab runtime
	variables followed by a FilterWrapper. The FilterWrapper is a
	class so that we can use template partial specialisation and write
	an implementation for each filter. Also, if a filter doesn't
	accept a certain dimension or input type, we can deal with it this
	way.

	- We now use the new MatlabImportFilter and MatlabExportFilter
	interfaces to deal with the lists of input and output arguments.

	- We no longer have the Nrrd class. Instead, we have a
	MatlabImageHeader class that parses the metainformation of input
	images.

	- Now we can have vectors as input arguments.

	- We can also deal with output vector images, as with the last
	version, but now in a simple single method.

	* matlab/ItkToolbox/MatlabImageHeader.h: (v0.1.0)
	* matlab/ItkToolbox/MatlabImageHeader.cxx: (v0.1.0)

	- Class to provide an interface to read the metadata from a an
	input image. This allows to create a header class that can be used
	to deal with the image more easily.

	* Add matlab/ItkToolbox/MatlabExportFilter.h: (v0.1.0)
	* Add matlab/ItkToolbox/MatlabExportFilter.hxx: (v0.1.0)

	- Class to provide an interface to graft ITK images onto Matlab
	outputs.

	* Add matlab/ItkToolbox/MatlabImportFilter.h: (v0.1.0)
	* Add matlab/ItkToolbox/MatlabImportFilter.hxx: (v0.1.0)

	- Class to provide an interface to import data from Matlab
	mxArrays into ITK.

	* matlab/ItkToolbox/itk_imfilter.m: (v0.5.0)

	- Interface of a couple of filters has changed a bit, so change
	the help accordingly.

	* matlab/ItkToolbox/GerardusCommon.hpp: (v0.4.0)
	* matlab/ItkToolbox/GerardusCommon.cpp: (v0.4.0)

	- Remove the Dimension constant, as we want to be able to deal
	with different dimensions, not only 3D.

	- Remove the sub2ind() and ind2sub() methods that use
	std::vector<mwIndex>. As they use R, C and S, we know the vector
	must have length 3.

	* matlab/test/test_itk_imfilter.m: (v0.2.1)

	- Add tests for all the filters. There seems to be a problem with
	the itk::SignedMaurerDistanceMapImageFilter, distances are not
	computed.

	* Delete matlab/ItkToolbox/MexBaseFilter.hpp:
	* Delete matlab/ItkToolbox/MexBaseFilter.cpp:

	- No longer used. We have removed this base filter layer of the
	architecture. Instead, we have simply the FilterWrapper class to
	implement each filter separatedly in its constructor.

	* Delete matlab/ItkToolbox/MexFilter:

	- This directory contains all the Mex...ImageFilter derived
	filters that are no longer used. Instead of having so many files,
	now we only have the FilterWrapper class.

	* Delete matlab/ItkToolbox/NrrdImage.hpp:
	* Delete matlab/ItkToolbox/NrrdImage.cpp:

	- No longer used. Now we use class MatlabImageHeader instead to
	access the image's metadata.

2012-06-26  Tom Doel  <tom.doel@cs.ox.ac.uk>

	* Changelog:

	- Update changelog for my previous two commits

2012-06-25  Tom Doel  <tom.doel@cs.ox.ac.uk>

	Changes to make gerardus compile under Mac OSX.  Tested on OSX
	10.7.4 (Lion). Should also work for other versions of OSX (not
	tested).

	* CMakeLists.txt

	- For compiling on a Mac, we need to specify the system
	architecture (e.g. Intel 64-bit, Intel 32-bit, Power PC) using the
	CMAKE_OSX_ARCHITECTURES flag. If not specified we assume 64-bit
	intel, which is the desired option for Macs running Snow Leopard
	or later.

	* matlab/MatlabMakeMacros.cmake

	- Changed the Mac check IF(APPLE) to IF(${CMAKE_SYSTEM_NAME}
	MATCHES "Darwin"), which is the preferred way of testing for an
	OSX system

	- Added a new target for 64-bit OSX (i.e. Snow Leopard and later),
	for which Matlab uses the mex suffix mexmaci64

	* matlab/FindMatlab.cmake

	- Change Matlab library extension to .dylib for Mac OSX.

	- Add an additional heuristic for setting MATLAB_ROOT for OSX. If
	MATLAB_ROOT has not been set and cannot be found using the UNIX
	heuristics (e.g. which) then we search for Matlab in
	/Applications/MATLAB_xxxx.app, where xxxx is the version name
	(R2012a, R2011b etc) and choose the most recent.

	 - Added a linking directory for Matlab library files
	${MATLAB_ROOT}/bin/maci

2012-06-25  Tom Doel  <tom.doel@cs.ox.ac.uk>

	* matlab/ItkToolbox/MexBaseFilter.hpp: (v0.7.6)

	- Fixed a problem with MallocMatlabOutputBuffer which was
	preventing compilation on my system.

	The setting of a default parameter argument vectorSize=1 was being
	done in the function implementation when (if I understand
	correctly) default parameters should be set in the function
	declaration. I have moved this into the function declaration and
	it now compiles fine.

2012-06-18  Ramon Casero  <rcasero@gmail.com>

	* matlab/ItkToolbox/MexBaseFilter.hpp: (v0.7.5)

	- Add warning message if grafting output onto Matlab produces a
	memory leak.

2012-06-17  Ramon Casero  <rcasero@gmail.com>

	* matlab/ItkToolbox/MexBaseFilter.hpp: (v0.7.4)
	* matlab/ItkToolbox/MexBaseFilter.cpp: (v0.5.4)

	- Remove deprecated method MummifyFilterOutput().

	* matlab/ItkToolbox/ItkImFilter.cpp: (v0.7.0)
	* matlab/ItkToolbox/itk_imfilter.m: (v0.4.9)

	- Now we can give vector image outputs from the filters as outputs
	in Matlab. Implemented in the DanielssonDistanceMapImageFilter.

	- This means that now we can graft all filter outputs onto Matlab
	before running the filter with ExportOtherFilterOutputsToMatlab(),
	instead of after. This set ups the scene to completely rewrite the
	interface provided by MexBaseFilter.

	* matlab/ItkToolbox/MexBaseFilter.hpp: (v0.7.3)
	* matlab/ItkToolbox/MexBaseFilter.cpp: (v0.5.3)

	- Modify MallocMatlabOutputBuffer() and
	GraftMatlabOutputBufferIntoItkFilterOutput() so that now we can
	also graft vector image outputs onto Matlab, and not only scalar
	ones.

	* matlab/ItkToolbox/MexFilter/MexDanielssonDistanceMapImageFilter.cpp:
	(v0.6.0)
	* matlab/ItkToolbox/MexFilter/MexDanielssonDistanceMapImageFilter.hpp:
	(v0.6.0)

	- Now the 2nd output is the Voronoi partition, and the 3rd output
	are the vectors to the closest foreground voxels. Thanks to the
	new functionality in MexBaseFilter, we can work with vector
	outputs as well as scalar outputs. So we can graft all outputs
	before running the filter, and we no longer need to convert and
	copy them to Matlab space afterwards with
	CopyFilterNearestOutputToMatlab().

2012-06-13  Ramon Casero  <rcasero@gmail.com>

	* matlab/ItkToolbox/GerardusCommon.hpp (v0.3.2):

	- Add more TypeIs... templated functions.

	* matlab/ItkToolbox/MexBaseFilter.hpp (v0.7.2):

	- Rename MexBaseFilterType as ImageToImageFilterType to make it
	clearer what it represents.

	- Add a Dimension template to MallocMatlabOutputBuffer() so that
	we can allocate memory for vector images.

	- Note: I have left some commented out test code that I'm going to
	need for the next changes.

	- Add more types that images are allowed to have.

	* matlab/ItkToolbox/MexFilter/MexDanielssonDistanceMapImageFilter.cpp
	(v0.5.1):

	- Note: I have left some commented out test code that I'm going to
	need for the next changes.

	* matlab/ItkToolbox/MexFilter/MexBinaryThinningImageFilter3D.cpp (v0.2.1):
	* matlab/ItkToolbox/MexFilter/MexTemplateFilter.cpp (v0.3.3):
	* matlab/ItkToolbox/MexFilter/MexDanielssonDistanceMapImageFilter.cpp
	(v0.5.1):
	* matlab/ItkToolbox/MexFilter/MexMultiScaleHessianSmoothed3DToVesselnessMeasureImageFilter.cpp
	(v0.1.1):
	* matlab/ItkToolbox/MexFilter/MexBinaryDilateImageFilter.cpp (v0.2.1):
	* matlab/ItkToolbox/MexFilter/MexBinaryErodeImageFilter.cpp (V0.2.1):
	* matlab/ItkToolbox/MexFilter/MexSignedMaurerDistanceMapImageFilter.cpp
	(v0.3.1):
	* matlab/ItkToolbox/MexFilter/MexMedianImageFilter.cpp (v0.1.1):
	* matlab/ItkToolbox/MexFilter/MexAnisotropicDiffusionVesselEnhancementImageFilter.cpp
	(v0.2.1):

	- Rename FilterType as DerivedImageToImageFilterType to make it
	clearer what it refers to.

	- Get pointer to the derived filter in the constructor, so that
	it's available to other methods.

	* matlab/ItkToolbox/MexFilter/MexBinaryErodeImageFilter.hpp (v0.2.1):
	* matlab/ItkToolbox/MexFilter/MexSignedMaurerDistanceMapImageFilter.hpp
	(v0.3.1):
	* matlab/ItkToolbox/MexFilter/MexMedianImageFilter.hpp (v0.1.1):
	* matlab/ItkToolbox/MexFilter/MexAnisotropicDiffusionVesselEnhancementImageFilter.hpp
	(v0.1.3):
	* matlab/ItkToolbox/MexFilter/MexBinaryThinningImageFilter3D.hpp (v0.3.1):
	* matlab/ItkToolbox/MexFilter/MexTemplateFilter.hpp (v0.3.1):
	* matlab/ItkToolbox/MexFilter/MexDanielssonDistanceMapImageFilter.hpp
	(v0.5.1):
	* matlab/ItkToolbox/MexFilter/MexMultiScaleHessianSmoothed3DToVesselnessMeasureImageFilter.hpp
	(v0.1.1):
	* matlab/ItkToolbox/MexFilter/MexBinaryDilateImageFilter.hpp
	(v0.2.1):

	- Add pointer to the derived filter as a member variable, so that
	then we can use it from any method.

2012-06-02  Ramon Casero  <rcasero@gmail.com>

	* matlab/PointsToolbox/mba_surface_interpolation.m (v0.2.0):
	* matlab/PointsToolbox/scinrrd_surface_interpolation.m (v0.4.0):
	* matlab/PointsToolbox/mba_surface_interpolation.cpp (v0.2.0):
	* matlab/PointsToolbox/surface_interpolation.m (v0.2.0):

	- Some minor edits to warn when the new input argument is ignored,
	and in terms of style and help header.

	- Patch submitted by Tom Doel, to add a new input argument to set
	the number of levels in the MBA and MBAE interpolants.

	* matlab/test/test_scinrrd_surface_interpolation.m (v0.1.0):

	- Add test script for scinrrd_surface_interpolation().

	* cpp/src/third-party/mba/CMakeLists.txt (v0.1.2):

	- Fix bug. Install MBA library to the Gerardus lib directory
	instead of in the third-party library, so that it can be found by
	the mex files in matlab.

2012-05-29  Ramon Casero  <rcasero@gmail.com>

	* matlab/ItkToolbox/MexBaseFilter.hpp (v0.7.1):

	- Fix memory leak. We were allocating memory for the output image
	twice, once using Matlab's mxCreateNumericArray, and then again in
	GraftMatlabOutputBufferIntoItkFilterOutput() using
	this->filter->GetOutput()->Allocate();

	* matlab/ItkToolbox/ItkImFilter.cpp (v0.6.8):

	- We don't need to mummify the first output of the filter with
	MummifyFilterOutput(), because we are already mummifying it with
	option filterWillDeleteTheBuffer=false when we graft the Matlab
	buffer into the filter output.

2012-05-28  Ramon Casero  <rcasero@gmail.com>

	* matlab/ItkToolbox/add_filter_template.sh (v0.1.3):
	* matlab/ItkToolbox/CMakeLists.txt (v0.4.6):

	- Move Mex*Filter.cpp and Mex*Filter.hpp files to new directory
	MexFilter, so that ItkToolbox is not so cluttered.

	* Add directory matlab/ItkToolbox/MexFilter.

2012-05-01  Ramon Casero  <rcasero@gmail.com>

	* cpp/src/Resize3DImage.cxx (v0.2.0):

	- Add "compress" input argument.

2012-04-11  Ramon Casero  <rcasero@gmail.com>

	* Add matlab/ItkToolbox/MexMedianImageFilter.hpp (v0.1.0):
	* Add matlab/ItkToolbox/MexMedianImageFilter.cpp (v0.1.0):
	* matlab/ItkToolbox/itk_imfilter.m (v0.4.8):
	* matlab/test/test_itk_imfilter.m (v0.2.0):
	* matlab/ItkToolbox/ItkImFilter.cpp (v0.6.7):
	* matlab/ItkToolbox/CMakeLists.txt (v0.4.5):

	- Add itk::MedianImageFilter, with half-size of filter's box as
	input arguments.

2012-04-10  Ramon Casero  <rcasero@gmail.com>

	* matlab/FiltersToolbox/blockproc3.m (v0.2.0):

	- Enable parallel computation using Matlab's parfor loop from the
	Parallel Computing Toolbox.

	- Remove processing of nrrd.data structs, it's really meaningless
	here.

2012-04-07  Ramon Casero  <rcasero@gmail.com>

	* matlab/FileFormatToolbox/scinrrd_load.m (v0.2.8):

	- Fix bug. Reading of .mha files with LOCAL binary data was
	starting at the wrong place (at the beginning of the LOCAL line,
	rather than after it).

	* matlab/FileFormatToolbox/writemetaimagefile.m (v0.1.4):

	- Enable writing of 2D images.

2012-03-30  Ramon Casero  <rcasero@gmail.com>

	* matlab/ItkToolbox/CMakeLists.txt (v0.4.4):
	* Add
	matlab/ItkToolbox/MexMultiScaleHessianSmoothed3DToVesselnessMeasureImageFilter.hpp (v0.1.0):
	* Add
	matlab/ItkToolbox/MexMultiScaleHessianSmoothed3DToVesselnessMeasureImageFilter.cpp (v0.1.0):
	* matlab/itk_imfilter.m (v0.4.7):
	* matlab/ItkToolbox/ItkImFilter.cpp (v0.6.6):

	- Add filter
	itk::MultiScaleHessianSmoothed3DToVesselnessMeasureImageFilter.

	* matlab/ItkToolbox/add_filter_template.sh (v0.1.2):

	- Fix bug. Rev and Date seach patterns in sed expression were too
	specific.

2012-03-29  Ramon Casero  <rcasero@gmail.com>

	* matlab/ItkToolbox/ItkImFilter.cpp (v0.6.5):
	* matlab/itk_imfilter.m (v0.4.6):
	* matlab/ItkToolbox/MexAnisotropicDiffusionVesselEnhancementImageFilter.cpp
	(v0.2.0):
	* cpp/src/third-party/IJ-Vessel_Enhancement_Diffusion.1/itkAnisotropicDiffusionVesselEnhancementImageFilter.h
	(v0.3.0):
	* cpp/src/third-party/IJ-Vessel_Enhancement_Diffusion.1/itkAnisotropicDiffusionVesselEnhancementImageFilter.txx
	(v0.3.0):
	* cpp/src/third-party/IJ-Vessel_Enhancement_Diffusion.1/itkMultiScaleHessianSmoothed3DToVesselnessMeasureImageFilter.h
	(v0.2.0):
	* cpp/src/third-party/IJ-Vessel_Enhancement_Diffusion.1/itkMultiScaleHessianSmoothed3DToVesselnessMeasureImageFilter.txx
	(v0.2.0):

	- Add linear scales besides logarithmic scales. It seems that for
	small ranges of sigma values, a linear scale covers the range
	better than a logarithmic scale.

2012-03-28  Ramon Casero  <rcasero@gmail.com>

	* matlab/ItkToolbox/MexAnisotropicDiffusionVesselEnhancementImageFilter.cpp
	(v0.1.3):

	- I had forgotten to remove some debug messages.

2012-03-27  Ramon Casero  <rcasero@gmail.com>

	* matlab/ItkToolbox/ItkPSTransform.cpp (v0.3.1):

	- Enable bspline warp also for ITK v4.x. With help from Nicholas
	Tustison in this thread of the insight-users' mailing list

	http://www.itk.org/pipermail/insight-users/2012-March/044238.html

	* CMakeLists.txt (v0.1.3):
	* cpp/src/third-party/IJ-Vessel_Enhancement_Diffusion.1/itkAnisotropicDiffusionVesselEnhancementImageFilter.h
	(v0.2.1):
	* cpp/src/third-party/IJ-Vessel_Enhancement_Diffusion.1/itkAnisotropicDiffusionVesselEnhancementImageFilter.txx
	(v0.2.1):

	- Suggestion by Bradley Lowekamp to replace my new preprocessor
	macro ITK3 by the standard ITK_VERSION_MAJOR.

	* CMakeLists.txt (v0.1.2):
	* cpp/src/third-party/IJ-Vessel_Enhancement_Diffusion.1/itkAnisotropicDiffusionVesselEnhancementImageFilter.h
	(v0.2.0):
	* cpp/src/third-party/IJ-Vessel_Enhancement_Diffusion.1/itkAnisotropicDiffusionVesselEnhancementImageFilter.txx
	(v0.2.0):
	* matlab/ItkToolbox/ItkPSTransform.cpp (v0.3.0):

	- Enable compilation with ITK v4.x.

2012-03-26  Ramon Casero  <rcasero@gmail.com>

	* matlab/test/test_itk_imfilter.m (v0.1.0):

	- Add Script to test the filters provided by itk_imfilter (code
	for the moment only for "advess" filter).

	* cpp/src/third-party/IJ-Vessel_Enhancement_Diffusion.1/itkMultiScaleHessianSmoothed3DToVesselnessMeasureImageFilter.txx:
	* cpp/src/third-party/IJ-Vessel_Enhancement_Diffusion.1/itkAnisotropicDiffusionVesselEnhancementImageFilter.txx:

	- Comment out standard output messages. In Matlab, these are not
	seen until the algorithm finishes, so they don't help to know how
	the algorithm progresses.

	* matlab/FileFormatToolbox/scinrrd_load.m (v0.2.7):

	- Accept .mhd extension for MetaImage format.

	* cpp/src/third-party/IJ-Vessel_Enhancement_Diffusion.1/itkAnisotropicDiffusionVesselEnhancementImageFilter.txx:

	- Fix bug. Wrong #define label for debug function.

	* matlab/ItkToolbox/MexAnisotropicDiffusionVesselEnhancementImageFilter.hpp
	(v0.1.2):
	* matlab/ItkToolbox/MexAnisotropicDiffusionVesselEnhancementImageFilter.cpp
	(v0.1.2):

	- Add missing user-provided input parameters: NUMITERATIONS,
	WSTRENGTH, SENSITIVITY, TIMESTEP, EPSILON.

	* matlab/ItkToolbox/itk_imfilter (v0.4.5):
	* matlab/ItkToolbox/ItkImFilter.cpp (v0.6.4):

	- Add syntax of filter advess to help header.

2012-03-23  Ramon Casero  <rcasero@gmail.com>

	* matlab/ItkToolbox/MexTemplateFilter.cpp (v0.3.2):
	* matlab/ItkToolbox/ItkImFilter.cpp (v0.6.3):

	- Reorder methods. Minor edits.

	* matlab/ItkToolbox/itk_imfilter.m (v0.4.4):
	* matlab/ItkToolbox/MexAnisotropicDiffusionVesselEnhancementImageFilter.hpp
	(v0.1.1):
	* matlab/ItkToolbox/MexAnisotropicDiffusionVesselEnhancementImageFilter.cpp
	(v0.1.1):

	- Enable user-provided input arguments: sigmaMin, sigmaMax, numSigmaSteps.

	* Add matlab/ItkToolbox/MexAnisotropicDiffusionVesselEnhancementImageFilter.hpp
	(v0.1.0):
	* Add matlab/ItkToolbox/MexAnisotropicDiffusionVesselEnhancementImageFilter.cpp
	(v0.1.0):
	* matlab/ItkToolbox/itk_imfilter.m (v0.4.3):
	* matlab/ItkToolbox/CMakeLists.txt (v0.4.3):
	* matlab/ItkToolbox/ItkImFilter.cpp (v0.6.2):

	- Add AnisotropicDiffusionVesselEnhancementImageFilter using
	automatic script add_filter_template.sh. It compiles, but of
	course we cannot pass user-provided parameters yet.

	* matlab/ItkToolbox/add_filter_template.sh (v0.1.1):

	- Automate adding MexFilter.cpp file to list of source files to
	build itk_imfilter.

	- Automate adding include path for new filter if it's a function
	not in ITK.

	* cpp/src/third-party/IJ-Vessel_Enhancement_Diffusion.1/itkAnisotropicDiffusionVesselEnhancementFunction.txx
	(v0.1.1):

	- Comment out unused variable declaration to avoid compilation
	warnings.

	* matlab/ItkToolbox/MexTemplateFilter.cpp (v0.3.1):

	- Comment out the filter instantiations that are not
	OutputTye==InputType, as this is the default.

	* Add matlab/ItkToolbox/add_filter_template.sh (v0.1.0):

	- Script that partly automates adding a new filter to
	itk_imfilter().

	* matlab/ItkToolbox/ItkImFilter.cpp (v0.6.1):

	- Prepare file to allow for script add_filter_template.sh to
	insert code for new filters automatically.

	- Add SELECTFILTER macro to tidy up code.

2012-03-22  Ramon Casero  <rcasero@gmail.com>

	* matlab/ItkToolbox/CMakeLists.txt (v0.4.2):

	- Include IJ-Vessel_Enhancement_Diffusion.1 in the build of itk_imfilter().

	* matlab/ItkToolbox/MexSignedMaurerDistanceMapImageFilter.hpp (v0.3.0):
	* matlab/ItkToolbox/MexSignedMaurerDistanceMapImageFilter.cpp (v0.3.0):
	* matlab/ItkToolbox/MexBinaryThinningImageFilter3D.hpp (v0.3.0):
	* matlab/ItkToolbox/MexBinaryThinningImageFilter3D.cpp (v0.2.0):
	* matlab/ItkToolbox/MexDanielssonDistanceMapImageFilter.hpp (v0.5.0):
	* matlab/ItkToolbox/MexDanielssonDistanceMapImageFilter.cpp (v0.5.0):
	* matlab/ItkToolbox/MexTemplateFilter.hpp (v0.3.0):
	* matlab/ItkToolbox/MexTemplateFilter.cpp (v0.3.0):
	* matlab/ItkToolbox/MexBinaryDilateImageFilter.hpp (v0.2.0):
	* matlab/ItkToolbox/MexBinaryDilateImageFilter.cpp (v0.2.0):
	* matlab/ItkToolbox/MexBinaryErodeImageFilter.hpp (v0.2.0):
	* matlab/ItkToolbox/MexBinaryErodeImageFilter.cpp (v0.2.0):

	- Important changes to the code:

	- Unify without-parameters and with-parameters constructors as
	with-parameters constructor. Put the declaration in the .hpp
	file. Put the definition in the .cpp file. This simplifies and
	unclutters the code.

	- Now the constructor in charge of checking number of extra input
	parameters, and reading them, instead of
	FilterAdvancedSetup(). Store them to protected member
	variables. Pass then input parameters to filter using
	FilterAdvancedSetup().

	* matlab/ItkToolbox/ItkImFilter.cpp (v0.6.0):

	- Important changes to the code.

	- Without-parameters and with-parameters constructors have been
	unified.

	- Code that decides the output voxel type from the filter and
	input voxel type has been simplified. Now we have special code
	only for filters that don't return the same type as input
	image. The rest are all grouped together.

	* matlab/ItkToolbox/MexBaseFilter.hpp (0.7.0):
	* matlab/ItkToolbox/MexBaseFilter.cpp (0.2.0):

	- Now the constructor checks that there are at least 2 input
	arguments (filter type and input image).

	- Remove the constructor without user-provided parameters. To
	simplify the code, we are going to use only a general constructor
	always with input parameters (that can be empty for filters that
	don't require them).

	- Add missing types of output voxel: int8, int16, int32.

	* matlab/ItkToolbox/GerardusCommon.hpp (v0.3.1):

	- Add tests for missing types of output voxel: int8, int16, int32.

2012-03-21  Ramon Casero  <rcasero@gmail.com>

	* Add cpp/src/third-party/IJ-Vessel_Enhancement_Diffusion.1:

	- C++ ITK classes that implement the paper

	Enquobahrie A., Ibanez L., Bullitt E., Aylward S., "Vessel
	Enhancing Diffusion Filter", Insight Journal - 2007 MICCAI Open
	Science Workshop.

	http://hdl.handle.net/1926/558

2012-03-20  Ramon Casero  <rcasero@gmail.com>

	* matlab/FileFormatToolbox/scinrrd_load.m (v0.2.6):

	- Stop reading after ElementDataFile, as we assume this is the end
	of the header.

	* release 0.7.0.

	- CMake build system now builds and installs all the command-line
	programs and MEX files in the project. Some had been forgotten,
	after I compiled them by hand from Matlab. But now, everything can
	be compiled from the root CMakeLists.txt.

	- Compilation and build tested for

		Linux 64 bit, gcc 4.6.1, CMake 2.8, ITK 3.20.1,
		Matlab R2011b, Boost 1.46

		Windows 32 bit, Visual Studio 9 (2008), CMake 2.8,
		ITK 3.20.1, Matlab R2008a, Boost 1.47

	* matlab/ThirdPartyToolbox/dijkstra.cpp:

	- Resolve some warnings removing unused variables.

	* matlab/PointsToolbox/CMakeLists.txt (v0.1.1):

	- Fix bug. In Windows, we need to specify where the Boost include
	directory is.

	* cpp/src/third-party/mba/CMakeLists.txt (v0.1.1):

	- Fix bug. In Windows, build fails if INSTALL specifies
	LIBRARY. Removing the word LIBRARY solved the problem.

	- Fix bug. In Windows, we need to specify where the Boost include
	directory is.

	- Fix bug. In Windows, we need to build the static as well as the
	dynamic MBA library. Otherwise, mba_surface_interpolation() cannot
	link to it.

	* CMakeLists.txt (v0.1.1):
	* cpp/src/CMakeLists.txt (v0.1.2):

	- Hide some warnings given by MSVC compiler.

	- Move search for ITK and Boost to the root directory, so that
	they are available for the cpp and matlab projects.

	* cpp/src/CMakeLists.txt (v0.1.1):

	- Add subdirectory third-party/mba to the build system.

	* matlab/CMakeLists.txt (v0.1.1):

	- Add subdirectories ThirdPartyToolbox and PointsToolbox to the
	build system.

	* Add cpp/src/third-party/mba/CMakeLists.txt (v0.1.0):

	- Hide some warnings given by MSVC compiler.

	- This directory was not part of the cmake build system. Now the
	MBA library is built and installed in
	cpp/src/third-party/mba/lib. This library is linked to by the MEX
	function mba_surface_interpolation().

	* Add matlab/PointsToolbox/CMakeLists.txt (v0.1.0):
	* Add matlab/ThirdPartyToolbox/CMakeLists.txt (v0.1.0):

	- This directory was not part of the cmake build system. I had
	compiled the MEX files

	sparse_breakdown()
	mba_surface_interpolation()
	dijkstra()

	by hand, so I hadn't noticed they were no being compiled until
	now.

	* matlab/PointsToolbox/sparse_breakdown.cpp (v0.1.1):

	- Fix bug. Missing #include.

	* Add programs directory, where compiled command line programs
	will be installed.

	* cpp/src/CMakeLists.txt:

	- Add code to install all compiled command line programs into new
	gerardus/programs directory.

	- Fix project name. No good reason why this was called
	GerardusItkToolsProject. Now called GERARDUS_CPP.

	- Instead of relying on having TCLAP installed externally, now we
	distribute it with Gerardus as a third-party library.

	* Add cpp/src/third-party/tclap-1.2.1:

	- TCLAP is the Templatized C++ Command Line Parser Library

	http://tclap.sourceforge.net/

	We use it in C++ programmes to set the syntax of the command and
	read input arguments from the command line.  It's trivial to
	install in Linux, but Windows users have to download, unzip and
	copy it to a local folder.  Then, writing a FindTCLAP.cmake would
	be a bit complicated. As the library doesn't need to be compiled
	(it works as a collection of templated C++ header files), it's
	going to be much simpler to just redistribute the library in
	Gerardus.

2012-03-19  Ramon Casero  <rcasero@gmail.com>

	* matlab/ItkToolbox/CMakeLists.txt:

	- Bug spotted by Pablo Lamata: ITK v4.x requires to use
	${ITK_LIBRARIES} instead of e.g. ITKCommon ITKIO when defining
	targets. I have made the change now in advance of moving to ITK
	4.x.

	http://groups.google.com/group/gerardus-users/browse_thread/thread/62aa9fcb67045ae8

	* matlab/FiltersToolbox/CMakeLists.txt:

	- Bug spotted by Pablo Lamata: ITK v4.x requires to use
	${ITK_LIBRARIES} instead of e.g. ITKCommon ITKIO when defining
	targets. I have made the change now in advance of moving to ITK
	4.x.

	http://groups.google.com/group/gerardus-users/browse_thread/thread/62aa9fcb67045ae8

	- No longer build the MEX function deconvolve(). It depends on the
	Clarity library, that depends on the FFTW library. Matlab has its
	own FFTW library, and I haven't found the way yet of preventing
	them to clash with the ones installed outside Matlab.

	* matlab/CMakeLists.txt:

	- Remove SET(CMAKE_BUILD_TYPE RELEASE). That's set in the root
	CMakeLists.txt, not here.

	* cpp/src/CMakeLists.txt:

	- No longer build the Clarity library, that depends on the FFTW
	library.  Matlab has its own FFTW library, and I haven't found the
	way yet of preventing them to clash with the ones installed
	outside Matlab.

	- We had forgotten to check for two required libraries: Boost and
	TCLAP.  Now we are finding Boost correctly. I have made a temporal
	fix for TCLAP on my computer, by harcoding the path to my TCLAP
	installation, but that path will need to be detected
	automatically.

	- In Windows, we have to link to ${Boost_SYSTEM_LIBRARY}
	${Boost_FILESYSTEM_LIBRARY} instead of boost_system
	boost_filesystem, or else the linker cannot find the libraries.

	- Bug spotted by Pablo Lamata: ITK v4.x requires to use
	${ITK_LIBRARIES} instead of e.g. ITKCommon ITKIO when defining
	targets. I have made the change now in advance of moving to ITK
	4.x.

	http://groups.google.com/group/gerardus-users/browse_thread/thread/62aa9fcb67045ae8

	* CMakeLists.txt:

	- Multi-configuration systems (e.g. Visual Studio in Windows) are
	different from single configuration systems (e.g. gcc in Linux).
	In the former, we use CMAKE_CONFIGURATION_TYPES to tell which
	configurations can be built (Debug; Release for Gerardus), and
	then the configuration is chosen in Visual Studio from a pull-down
	menu.  In the latter, we use CMAKE_BUILD_TYPE to set the build as
	Release by default.

2012-03-16  Ramon Casero  <rcasero@gmail.com>

	* matlab/FileFormatToolbox/scinrrd_save.m (v0.4.0):

	- Seg3D2 does not expect the scirunnrrd struct to have the 4th
	dummy dimension in .mat files, so we no longer create
	it. Currently, it's not possible to run Seg3D 1.x on my linux
	computer, so I couldn't test whether these new .mat format also
	loads in Seg3D 1.x.

2012-03-14  Ramon Casero  <rcasero@gmail.com>

	* Add matlab/test/test_smdscale.m (v0.1.0):

	- To test matlab/ManifoldToolbox/smdscale.m.

	* Add matlab/ManifoldToolbox/smdscale.m (v0.1.0):

	- MDSCALE Multidimensional scaling on the surface of a sphere.

	* Add matlab/ManifoldToolbox/gdmatrix.m (v0.1.0):

	- GDMATRIX  Matrix of geodesic distances between points on a
	sphere, in degrees of arc.

	* Add directory for new toolbox, matlab/ManifoldToolbox, for
	functions that operate on Riemannian manifolds, instead of
	Euclidean space.

2012-03-08  Ramon Casero  <rcasero@gmail.com>

	* matlab/PointsToolbox/bwmesh.m (v0.1.4):

	- Fix documentation again. The node index is not the linear index
	of the voxel in the image, but the index of the node in the list
	of nodes.

2012-03-05  Ramon Casero  <rcasero@gmail.com>

	* matlab/PointsToolbox/bwmesh.m (v0.1.3):

	- Fix documentation. Vicente Grau noted that the help header was
	wrong (it corresponded to the old method, that used TriDelaunay
	instead of delaunay).

2012-02-28  Ramon Casero  <rcasero@gmail.com>

	* matlab/FileFormatToolbox/scinrrd_save.m (v0.3.2):

	- Fix bug. When writing to .mha file, function
	writemetaimagefile() expects all input arguments in the order x,
	y, z, so not only the image but also the size, spacing and offset
	vectors had to be permuted accordingly.

	* matlab/FileFormatToolbox/scinrrd_load.m (v0.2.5):

	- Fix bug. Size vector shouldn't have permuted the x and y
	components when reading from an .mha file. For consistency, it's
	better to just read the size, spacing and offset values as they
	are in the .mha file (x, y, z), and then permute the whole
	nrrd.axis so that we have rows->y and cols->x.

	* matlab/FileFormatToolbox/writemetaimagefile.m (v0.1.3):

	- Fix bug. The expected input should be having all input arguments
	(image data, spacing, offset, size) in the order x, y, z. And this
	is the order that they have to be written to the .mha file too.

	- Add "logical" (boolean) as input data type.

2012-02-26  Ramon Casero  <rcasero@gmail.com>

	* Add matlab/FiltersToolbox/blockproc3.m:

	- BLOCKPROC3 Block processing for a 3D image.

2012-02-24  Ramon Casero  <rcasero@gmail.com>

	* matlab/FileFormatToolbox/scinrrd_load.m (v0.2.4):

	- Fix bug. Similarly to yesterday's fixed bug, nrrd.axis.min was
	not being read correctly from .mha files. We had forgotten to
	remove half the voxel size from the offset value.

2012-02-23  Ramon Casero  <rcasero@gmail.com>

	* matlab/FileFormatToolbox/scinrrd_save.m (v0.3.1):

	- Fix bug. nrrd.axis.min points to the _corner_ of the first
	voxel, whereas MetaImage's format Offset label referes to the
	_centre_ of the first voxel. Now we are passing the correct offset
	value by adding half the voxel size to nrrd.axis.min.

	* matlab/FileFormatToolbox/writemetaimagefile.m (v0.1.2):

	- Fix bug. Spacing and offset values were saved as a fixed-length
	float with 6 decimal places. But microscopy images often have
	spacing or offsets that can be smaller than that precision, so
	they were being truncated to 0.000000. Now we use an exponential
	format with 12 decimal places (e.g. -2.197265685380e-07), which
	solves that problem.

2012-02-16  Ramon Casero  <rcasero@gmail.com>

	* matlab/FiltersToolbox/typicalpsf.m (v0.2.0):

	- Change input argument thr, so that now they represent quantile
	values. This works better in terms of masking out the background
	of the image.

	- Add input argument minsz, a scalar with the minimum size of a
	bead connected component in voxels. Smaller components will be
	considered noise.

	* matlab/FileFormatToolbox/scinrrd_tiff2nrrd.m (v0.2.4):

	- Don't scale intensity values. This was a very bad idea. A load
	function should not invisibly change intensity values.

2012-02-09  Ramon Casero  <rcasero@gmail.com>

	* matlab/FiltersToolbox/skeleton_label.m (v0.15.3):

	- If we have no skeleton voxels, don't waste time processing.

	* matlab/FiltersToolbox/scinrrd_skeleton_prune.m (v0.4.1):

	- If we have no voxels to prune, don't waste time processing.

	* matlab/FileFormatToolbox/scinrrd_tiff2nrrd.m (v0.2.3):

	- If data was read by microscope as 12-bit, scale intensities so
	that they cover the whole 16-bit range.

2012-01-28  Ramon Casero  <rcasero@gmail.com>

	* matlab/FileFormatToolbox/scinrrd_seg3d2matlab.m (v0.1.1):

	- Fix bug. The function crashed if the scinrrd struct didn't
	contain an "axis" field. Now it gives a warning.

	* matlab/FileFormatToolbox/scinrrd_load.m (0.2.3):

	- Add many more data types to read from .mha files, to have a
	comprehensive list of MetaImage->Matlab conversion list.

	* matlab/FileFormatToolbox/writemetaimagefile.m (v0.1.1):

	- Add many more data types, to have a comprehensive list of
	Matlab->MetaImage conversion list.

2012-01-27  Ramon Casero  <rcasero@gmail.com>

	* matlab/FileFormatToolbox/scinrrd_load.m (v0.2.2):

	- Fix bug. All intensity values where converted to single. Now
	nrrd.data has the same type as the data in the file.

2012-01-26  Ramon Casero  <rcasero@gmail.com>

	* matlab/FileFormatToolbox/scinrrd_load.m (v0.2.1):

	- Fix bug. When raw data follows header in .mha file, the file
	pointer was not being returned to the right position before
	reading the raw data.

2012-01-21  Ramon Casero  <rcasero@gmail.com>

	* matlab/FiltersToolbox/typicalpsf.m (v0.1.1):

	- Omit bead images that have saturated intensity values when
	estimating the PSF.

	* matlab/FileFormatToolbox/scinrrd_load.m (v0.2.0):

	- Add loading of .lsm files.

2012-01-19  Ramon Casero  <rcasero@gmail.com>

	* matlab/FileFormatToolbox/dcm2metaimage.m (v0.1.1):
	* matlab/FileFormatToolbox/im2metaimage.m (v0.1.1):

	- Use new writemetaimagefile() function to write a single .mha
	function instead of splitting header and image into .mha and .raw
	files.

	* Add matlab/FileFormatToolbox/writemetaimagefile.m (v0.1.0):

	- WRITEMETAIMAGEFILE Write a MetaImage file (.mha) with both
	header and data.

	* matlab/FileFormatToolbox/scinrrd_save.m (v0.3.0):

	- Now nrrd volumes can be saved to MetaImage format as well as
	Matlab format. The reson to do this is that Seg3D at this point
	cannot read the spacing and offset values from an image saved in
	.mat format.

	* matlab/FileFormatToolbox/WriteMhaFile.m (v0.1.1):

	- Tidy up function. Remove unncessary input arguments. Images with
	input type 'char' are not considered valid anymore.

	* matlab/FileFormatToolbox/WriteRawFile.m (v0.2.0):

	- Remove most of the code, that was redundant. What was happening
	is that a header was being written, and then overwritten by the
	raw data. Now only the raw data is written. Also, unnecessary
	input arguments have been removed.

2012-01-13  Ramon Casero  <rcasero@gmail.com>

	* release 0.6.1

	- Added CUDA support with Matlab.

	* matlab/FiltersToolbox/Deconvolve.cpp:
	* matlab/FiltersToolbox/deconvolve.m:

	- Edit help header to note that the CUDA implementation is now
	available.

	* CMakeLists.txt:

	- Select gcc v4.4 automatically if we want to compile Clarity with
	its CUDA implementation. The CUDA implementation doesn't seem to
	make a big difference, though. This is a test on a volume with
	size RxCx19 and a PSF of size 9x9x7. Time in seconds.

	 R,C | no CUDA  |  CUDA   |
	---------------------------
	 128 |   14.55  |  15.38  |
	 256 |    9.13  |   9.85  |
	 512 |  103.44  |  93.79  |
	1024 |  162.80  | 156.00  |
	---------------------------

	- Fix bug. We need to tell cmake from here to look in
	cpp/src/third-party/cquammen-Clarity/CMake, so that it can use
	FindFTTW.cmake.

	* cpp/src/third-party/cquammen-Clarity/CMakeLists.txt:

	- If CMAKE_MODULE_PATH has been set from the root CMakeLists.txt
	of Gerardus, do not overwrite it.

	- CUDA v4.0 RC2 is incompatible with gcc >= 4.5. Gcc 4.4. is
	selected in the root gerardus CMakeLists.txt, but this flag needs
	to be set by hand, because otherwise nvcc will read the version of
	the default gcc in the system, that is v4.5.

	* Replace cpp/src/third-party/cquammen-Clarity by the latest
	version:

	- Cory Quammen has fixed the bugs in Clarity that prevented it
	from compiling with CUDA enabled at least in Ubuntu 11.10. Version
	downloaded today from

	https://github.com/cquammen/Clarity/downloads

	as cquammen-Clarity-c73c97d.

2011-12-11  Ramon Casero  <rcasero@gmail.com>

	* cpp/src/RigidRegistration2D.cxx (v0.3.0):

	- Use MattesMutualInformation instead of MeanSquares as the metric.

2011-12-10  Ramon Casero  <rcasero@gmail.com>

	* cpp/src/RigidRegistration2D.cxx (v0.2.0):

	- Remove backgroundGray argument. Instead, have an "invert"
	switch. If the object is white and the background black, we use
	the normal registration. If viceversa, the user selects
	"--invert", and this inverts the luminance values before
	registration. Also, default background values are automatically
	set depending on "invert" (black, if not selected; white, if
	selected).

2011-12-09  Ramon Casero  <rcasero@gmail.com>

	* cpp/src/RigidRegistration2D.cxx (v0.1.1):

	- Add input argument to select gray level of background pixels.

	* Add cpp/src/RigidRegistration2D.cxx (v0.1.0):
	* cpp/src/CMakeLists.txt:
	* cpp/README

	- Program to align one 2D image to another using a rigid
	transformation (rotation and translation).

2011-11-25  Ramon Casero  <rcasero@gmail.com>

	* Add matlab/FiltersToolbox/Deconvolve.cpp (v0.1.0):

	- MEX interface to the Clarity deconvolution library. C++
	implementation.

	* Add matlab/FiltersToolbox/deconvolve.m (v0.1.0):

	- MEX interface to the Clarity deconvolution library. Matlab
	helper file.

	* matlab/FiltersToolbox/CMakeLists.txt:

	- Now third-party libraries are installed in gerardus/lib. In
	particular, Clarity is no longer compiled into its source
	directory.

	- Make Clarity a dependency of deconvolve.

	* matlab/CMakeLists.txt, CMakeLists.txt:

	- Move the manual selection of older compilers from
	matlab/CMakeLists.txt to the root CMakeLists.txt. Also note that
	CMAKE_CC_COMPILER is incorrect, the variable is called
	CMAKE_C_COMPILER.

	* Add lib directory to install third-party libraries.

2011-11-24  Ramon Casero  <rcasero@gmail.com>

	* cpp/src/third-party/cquammen-Clarity/CMakeLists.txt:

	- We don't need to build the apps and tests of Clarity, comment
	out.

	- Now Clarity will be built in the build tree, instead of the src
	directory, and installed with `make install` to gerardus/lib.

	* CMakeLists.txt:

	- Set CMake install path to gerardus/lib, so that we have
	everything in one place (except for the MEX files, that stay in
	their respective subdirectories).

	- Move the rpath block to this file from matlab/CMakeLists.txt, as
	we need it also to link MEX files to Clarity, and probably for
	future libraries.

	* matlab/CMakeLists.txt:

	- Move the rpath block to CMakeLists.txt, as we need it also to
	link MEX files to Clarity, and probably for future libraries.

	- Upgrade CMake requirement to v2.8.

	- Change CMAKE_SOURCE_DIR to CMAKE_CURRENT_SOURCE_DIR so that it
	can be used by the master CMakeLists.txt.

2011-11-23  Ramon Casero  <rcasero@gmail.com>

	* Add matlab/FiltersToolbox/typicalpsf.m (v0.1.0):

	- TYPICALPSF Estimate point spread function from microbeads image.

	* matlab/CMakeLists.txt:

	- Update requirement to cmake VERSION 2.8.

	- As it used CMAKE_SOURCE_DIR instead of CMAKE_CURRENT_SOURCE_DIR,
	the MatlabMakeMacros.cmake module could not be found when called
	as a subdirectory of the gerardus root.

	* matlab/FiltersToolbox/imblend.m (v0.2.0):

	- Instead of using only the slope to math intensities in one image
	to another, use the slope and intercept of the linear
	regression. Provide now also the intercept as an output argument.

	* Add CMakeLists.txt:

	- File at the root of gerardus to build everything that can be
	built.

	* cpp/src/CMakeLists.txt:

	- Build third-party/cquammen-Clarity as a subproject.

	- Current Matlab (R2011b) no longer requires an older version of
	g++ than what is available in Ubuntu.

	- Several targets now need to be linked explicitely with
	boost_filesystem.

	- Add Rev, Date, native subversion properties.

	* cpp/src/ExtractVoxelCoordinatesFromSegmentationMask.cxx:
	* cpp/src/Skeletonize3DSegmentation.cxx:
	* cpp/src/Vesselness3DImage.cxx:
	* cpp/src/Rotate3DImage.cxx:
	* cpp/src/PadSegmentationMaskWithVoxels.cxx:
	* cpp/src/Resize3DImage.cxx:

	- Add Rev, Date, native subversion properties.

	- Fix bug. Rename deprecated boost library method.

	* cpp/src/third-party/cquammen-Clarity/apps/DeconvolveRawImages/DeconvolveRawImages.cxx:
	* cpp/src/third-party/cquammen-Clarity/include/internal/Stopwatch.h:
	* cpp/src/third-party/cquammen-Clarity/src/FFT.cxx:
	* cpp/src/third-party/cquammen-Clarity/src/MaximumLikelihoodDeconvolve.cxx:
	* cpp/src/third-party/cquammen-Clarity/src/Memory.cxx:
	* cpp/src/third-party/cquammen-Clarity/src/IDivergenceDeconvolve.cxx:

	- Fix warnings when compiling under linux.

	* cpp/src/third-party/cquammen-Clarity/CMakeLists.txt:

	- We want to have a CMakeLists.txt at the gerardus root, that
	calls every other CMakeLists.txt. Clarity's CMakeLists.txt was
	using policy CMP0003 OLD, which created conflicts between the
	fftw3 libraries in /usr/lib and the one provided by Matlab.

	Also, as it used CMAKE_SOURCE_DIR instead of
	CMAKE_CURRENT_SOURCE_DIR, the FindFFTW.cmake module could not be
	found when called as a subdirectory of the gerardus root.

	* Merge all log files (ChangeLog matlab/ChangeLog java/ChangeLog
	cpp/src/ChangeLog shell-script/ChangeLog) into gerardus/ChangeLog.

2011-11-22  Ramon Casero  <rcasero@gmail.com>

	* Rename cquammen-Clarity-v1.0.0-5-c9d0889 to
	cquammen-Clarity. The name was too long.

	* third-party/cquammen-Clarity-v1.0.0-5-c9d0889/WienerDeconvolve.cxx,
	third-party/cquammen-Clarity-v1.0.0-5-c9d0889/src/Clarity.cxx:

	- Fix bug. Missing includes broke the linux build.

	* Add third-party/cquammen-Clarity-v1.0.0-5-c9d0889:

	- Downloaded from https://github.com/cquammen/Clarity.

	"Clarity is an open-source C/C++ library implementing many of the
	common deconvolution algorithms used in fluorescence
	microscopy. It is designed specifically for processing 3D images
	generated from optical sectioning. Clarity uses multithreaded
	algorithms to make full use of all the cores on modern multi-core
	computer systems. For even greater performance, the deconvolution
	algorithms can optionally run on commodity graphics processing
	units that feature hundreds of computing cores. Support for
	acceleration on graphics processing units is currently available
	on NVIDIA graphics cards."

2011-11-01  Ramon Casero  <rcasero@gmail.com>

	* PointsToolbox/gram2dsq.m (v0.1.1):

	- Replace multiplication by vector of 1s by repmat(), that is
	faster. Add citation to Dattorro 2005.

2011-10-31  Ramon Casero  <rcasero@gmail.com>

	* Add PointsToolbox/polardecomp.m (v0.2.0):

	- Swap output arguments so that they follow the natural order of
	the equation.

2011-10-30  Ramon Casero  <rcasero@gmail.com>

	* PointsToolbox/dmatrix2coords.m (v0.1.1):

	- Fix bug. Because the resulting vectors from the distance matrix
	can be a rigid transformation of the vectors that created the
	distance matrix in the first place, we can obtain something like
	this from 4 vectors in R^2

	    0.0000   -0.0000    0.4356   -0.1337
            0.0000   -0.0000   -0.1971   -0.4033
            0.0000   -0.0000   -0.0415    0.5437
           -0.0000   -0.0000   -0.1970   -0.0067

	If we now truncate to leave only the two first columns, we are
	throwing away most of the information in the result, and leaving
	only numerical errors. Now, we first sort the columns from largest
	norm to smallest norm, i.e.

           -0.1337    0.4356   -0.0000    0.0000
           -0.4033   -0.1971   -0.0000    0.0000
            0.5437   -0.0415   -0.0000    0.0000
           -0.0067   -0.1970   -0.0000   -0.0000

	before truncating.

	* Add PointsToolbox/gram2dsq.m (v0.1.0):

	- GRAM2DSQ Convert Gram matrix to squared distance matrix.

	* FiltersToolbox/skeleton_label.m (v0.15.1):

	- Fix bug. Take into account that some branches may not have
	voxels associated to them.

	* Add PointsToolbox/polardecomp.m (v0.1.0):

	- POLARDECOMP Polar decomposition of a square complex matrix.

2011-10-16  Ramon Casero  <rcasero@gmail.com>

	* FiltersToolbox/skeleton_label.m (v0.15.1):

	- Fix bug. We cannot assume that there are no short leaf
	branches. This function can be called by the pruning
	function. Instead, we now compute the connection matrix, and use
	it to find which branches are leaf-branches. Then, we can convert
	short branches that are also *not* leaves into bifurcation clumps.

	- Convert intermdiate branches with up to 4 voxels to bifurcation
	clumps (before, it was only up to 2).

	- Add commented out code to compute statistic for all
	branches. This will be used to add another constrain to branches
	that are merging.

2011-10-13  Ramon Casero  <rcasero@gmail.com>

	* FiltersToolbox/skeleton_label.m (v0.15.0):

	- Add section "convert very short intermediate branches to
	bifurcation clusters". Very short intermediate branches create
	trouble with merging, because they can get in between two branches
	that should actually be neighbours. They also are a pain when
	labelling with region grow the whole segmentation, because they
	will not look like real branches, and they will steal voxels from
	nearby branches. By turning them into bifurcation clumps, we
	overcome these problems.

	- Replace code to create the part of NRRD struct by new function
	scinrrd_im2nrrd(). We actually need a NRRD struct for parts of the
	new code.

	- Add a list of flags to tag bifurcation voxels that should be
	prevented from merging. This will be used when we add the code
	that separates vessels from trabeculations.

	- Add commented out code for "split the skeleton in branches that
	contain both a vessel and a bit of trabeculation". We are saving
	this for the next upgrade of the function.

	- Fix bug. Convert main diagonal of adjacency matrix madj to
	zeros, as it doesn't make sense that a branch is adjacent to
	itself over an arbitrary bifurcation voxel of the many it can have.

2011-10-04  Ramon Casero  <rcasero@gmail.com>

	* FiltersToolbox/scinrrd_seg2label_stats.m (v0.8.6):

	- Fix bug. Catch exceptions when trying to triangulate with
	delaunay (e.g. when we have fewer than 4 points or they are
	coplanar). Instead of error and exit, make triboundary empty, and
	let the code keep running.

2011-09-30  Ramon Casero  <rcasero@gmail.com>

	* Add FiltersToolbox/imblend.m (v0.1.0):

	- Blend two image stacks to increase the apparent dynamic range
	and improve the signal to noise ratio.

2011-09-29  Ramon Casero  <rcasero@gmail.com>

	* FileFormatToolbox/scinrrd_tiff2nrrd.m (v0.2.2):

	- Add support for RGB images in LSM files.

2011-09-23  Ramon Casero  <rcasero@gmail.com>

	* PointsToolbox/pts_mesh.m (v0.2.0):

	- Instead of using DelaunayTri, that suffers from a memory leak,
	use delaunay. The function is now much faster too. I have been
	able to process a segmentation from a 574x532x1024 image,
	11,824,529 voxels, in 14 min. Thanks to Kwok Chong from Mathworks
	support, for suggesting how to avoid the memory leak.

2011-09-20  Ramon Casero  <rcasero@gmail.com>

	* FileFormatToolbox/scinrrd_tiff2nrrd.m (v0.2.1):

	- Fix bug. For 3D volumes, stack is an array of structs. We have
	to assume that all frames in stack have the same resolution and
	offset (only values from frame 1 are read).

2011-09-19  Ramon Casero  <rcasero@gmail.com>

	* FileFormatToolbox/scinrrd_tiff2nrrd.m (v0.2.0):

	- Add functionality to read stack obtained from LSM files (the
	struct is different, it has a field "lsm" instead of "info").

2011-09-18  Ramon Casero  <rcasero@gmail.com>

	* ThirdPartyToolbox/TiffreadToolbox/image_background.m:
	* ThirdPartyToolbox/TiffreadToolbox/image_histogram.m:
	* ThirdPartyToolbox/TiffreadToolbox/show_image.m:
	* ThirdPartyToolbox/TiffreadToolbox/show_stack.m:
	* ThirdPartyToolbox/TiffreadToolbox/tiffread.m:

	- Minor edits to the helper headers so that we get a summary in
	README when running update_README.sh.

	* update_README.sh (v0.1.2):

	- Read also toolbox directories within toolbox directory.

	- Remove "./" at the beginning of toolbox name, but don't remove
	any other "/" symbols.

	* Add ThirdPartyToolbox/TiffreadToolbox (v2.7) directory, with files

	image_background.m
	image_histogram.m
	show_image.m
	show_stack.m
	tiffread.m

	Downloaded from

	http://www.cytosim.org/other/

	Licence GPL v3.

	* FileFormatToolbox/scinrrd_im2nrrd.m (v0.1.0):

	- Correct version number.

	- Add properties svn:eol-style native, svn:keywords Rev, Date.

	* Add FileFormatToolbox/scinrrd_tiff2nrrd.m (v0.1.0):

	- Create SCI NRRD struct from TIFF stack.

2011-09-14  Ramon Casero  <rcasero@gmail.com>

	* PointsToolbox/bwmesh.m (v0.1.2):

	- Invert order in which nrrdaxis is filled, to avoid reallocating
	memory at every step.

	* FiltersToolbox/scinrrd_seg2label_stats.m (v0.8.5):

	- Change output STATS.CylDivergence. Now we give the standard
	deviation of the distance between the each branch surface point,
	and the corresponding point on the surface of the estimated
	cylinder.

	- Fix bug. Make sure that the list of branch voxels is a column
	vector.

2011-09-09  Ramon Casero  <rcasero@gmail.com>

	* FiltersToolbox/scinrrd_skeleton_prune.m:

	- (v0.4.0) Removing clumps of bifurcation voxels was wrong,
	because in some cases it disconnected branches. Instead, what we
	are doing now is going to each bifurcation clump, getting the
	neighbouring branches, and keeping only the bifurcation voxels
	required to connected them 2 by 2. For that we are using some code
	copied from skeleton_label().

	* FiltersToolbox/scinrrd_seg2label_stats.m:

	- (v0.8.4) Fix bug. CylDivergence was being measured for all
	voxels, and not only those on the surface.

	- Move the code to mesh the vessel to new function pts_mesh().

	* PointsToolbox/bwmesh.m (v0.1.1):
	* PointsToolbox/pts_mesh.m (v0.1.1):

	- Only compute triboundary is the user requests it.

	* Add PointsToolbox/bwmesh.m (v0.1.0):

	- Tetrahedral volumetric and triangular surface mesh of a binary
	segmentation.

	* Add PointsToolbox/pts_mesh.m (v0.1.0):

	- Tetrahedral volumetric and triangular surface mesh of a cloud of
	points. This is code that was part of scinrrd_seg2label_stats(),
	but as Mikael Wallman was interested, I thought it'd be better to
	have it as an independent function.

2011-09-08  Ramon Casero  <rcasero@gmail.com>

	* ItkToolbox/MexBaseFilter.hpp (v0.6.2):
	* ItkToolbox/MexBaseFilter.cpp (v0.5.2):

	- Move the code in the constructors from the .hpp to the .cpp
	file.

	- Fix memory leak bug. Add destructor to deallocate any memory
	that the Matlab garbage collector won't free automatically. The
	destructor has to be virtual so that derived classes can add their
	own local memory deallocation steps.

	* ItkToolbox/ItkImFilter.cpp (v0.5.2):

	- Fix memory leak bug. After running all methods in the filter
	object, delete the object. This invokes the destructor, that
	deallocates the memory buffers not passed to Matlab. Without this,
	we had a memory leak in the dandist filter, and potentially in any
	other filter that provides more than 1 output.

	- Mummify output buffers before running the filter. This hasn't
	given any problems, but just in case.

	-  Correct help header of syntax 'dandist'.

	* ItkToolbox/itk_imfilter.m:

	- (v0.4.2) Correct help header of syntax 'dandist'.

2011-09-07  Ramon Casero  <rcasero@gmail.com>

	* Add FiltersToolbox/labmathmorph.m:

	- (v0.1.0) Mathematical morphology operators on a labelled
	segmentation, one label at a time.

2011-09-06  Ramon Casero  <rcasero@gmail.com>

	* FiltersToolbox/skeleton_label.m:

	- (v0.14.0) Add section "correct labelling of bifurcation
	regions". So far, the segmentation volume around a bifurcation
	area got split between all incident branches. However, it makes
	more sense to maintain the integrity of main branches, and make
	secondary branches start from the wall of the main branch, instead
	of from the skeleton bifurcation.

	To control the amount of correction, there's a new input argument,
	CORRECT. A value of 0.0 means no correction, a value of 1.0 means
	that the main branch expands as much as possible.

2011-09-04  Ramon Casero  <rcasero@gmail.com>

	* FiltersToolbox/scinrrd_seg2label_stats.m:

	- (v0.8.3) Fix bug. If the input image had missing labels, the
	branch index was wrong.

	* FiltersToolbox/skeleton_label.m:

	- (v0.13.2) Use internally a NRRD struct for some operations, as
	this is going to be necessary for the upcoming code to correct
	labelling of bifurcation regions (mostly done, but commented out).

	- Fix bug. 1 voxel branches were considered to be leaf-branches
	always. However, they can be a link between 2 bifurcation
	clumps. Now we have moved the IsLeaf computation to after the
	merging, into its own code block.

	* FiltersToolbox/scinrrd_seg2label_stats.m:

	- (v0.8.2) Fix bug. Sometimes for small branches the points can be
	colinear, in which case it's not possible to compute a 3D
	triangulation. In that case, we skip to the next branch.

2011-09-02  Ramon Casero  <rcasero@gmail.com>

	* FiltersToolbox/scinrrd_seg2label_stats.m:

	- (v0.8.1) Fix bug. Small branches can end up with no tetrahedra
	in the triangularion, and in that case, we got an error.

	* FiltersToolbox/scinrrd_skeleton_prune.m:

	- (v0.3.1) Fix bug, wrong struct field name.

	* FiltersToolbox/skeleton_label.m:

	- (v0.13.1) Fix bug. Branches of length 1 voxel are leaf-branches,
	but because their single voxel will never have degree < 2, they
	were not being considered as leaves.

2011-09-01  Ramon Casero  <rcasero@gmail.com>

	* FiltersToolbox/scinrrd_seg2label_stats.m:

	- (v0.8.0) Add new output STATS.CylDivergence. This is a distance
	estimate between the surface of the actual branch and the
	estimated cylinder. All operations are performed without rounding,
	so the results are better.

	- Remove Dice's Coefficient and Jaccard's
	Index. Converting warped segmentation coordinates to an image
	produces rounding errors. In addition, pixelation (aliasing) is
	substantial for very thin cylinders. Thus, the measures can be
	quite misleading.

2011-08-30  Ramon Casero  <rcasero@gmail.com>

	* FiltersToolbox/scinrrd_seg2label_stats.m:

	- (v0.7.4) Fix bug. Dilation and erosion of the segmentation
	turned image must be of only 1 voxel, which is the space available
	at the margins of the image.

2011-08-29  Ramon Casero  <rcasero@gmail.com>

	* FileFormatToolbox/scinrrd_index2world.m:

	- (v0.2.0) Add input argument CHOP so that we can deactivate the
	conversion of points outside the image to NaN.

2011-08-24  Ramon Casero  <rcasero@gmail.com>

	* FiltersToolbox/scinrrd_seg2label_stats.m:

	- (v0.7.3) Computing the degree of each voxel by 3D convolution
	was taking too much memory. Now instead of one 3D convolution, we
	run three 1D convolutions (thanks to linear separability), which
	is faster and doesn't require much memory.

	* FiltersToolbox/skeleton_label.m:

	- (v0.13.0) Add new input argument, SINGLEMERGE. Now, we can
	decide whether merging at each bifurcation clump will be limited
	to only the 2 branches with the best alignment, or whether any two
	branches with good alignment will be merged.

	The reason is that in the pruning function
	scinrrd_skeleton_prune(), spurious branches can be better aligned
	than the main branch. So SINGLEMERGE=false should be used for
	pruning, and SINGLEMERGE=true should be used to label the
	segmentation after pruning.

	* FiltersToolbox/scinrrd_skeleton_prune.m:

	- (v0.3.1) Remove some unused variables and fix a small bug. When
	a branch had only 1 voxel, the input to a scinrrd_index2world()
	didn't have the expected dimensions.

	- (v0.3.0) Big rewrite of the function. A new step prunes all the
	clumps of voxels. Also, the other two steps (short leaf and
	spurious leaf) are run iteratively until no more branches can be
	pruned. Branches can be merged before pruning.

	- All the code that computed the local radius of a branch for the
	spurious leaf step has been removed (estimation of skeleton
	direction, plane intersection with the volume, etc). Instead, it's
	much faster to just compute the stats for all branches with
	scinrrd_seg2label_stats(), and use the second eigenvalue to
	estimate the major radius of the branch. Instead of comparing it
	to the secondary branch's length, we compare it to the distance
	between the bifurcation and the tip of the leaf, because sometimes
	leaf artifacts are a bit bent and even though they don't protude
	much from the main branch, their length would be large enough to
	prevent pruning.

	* FiltersToolbox/scinrrd_seg2label_stats.m:

	- (v0.7.2) Fix bug. When I removed (br = find(nrrd.data==I)) to
	make the iterations faster for large images, I didn't realize that
	instead of getting all the branch voxels, we were getting only the
	skeleton. Thus, the estimate of branch dimensions was wrong.

	But we couldn't go back to the previous code, because it's just
	too slow. So the solution is that now we find the indices for each
	label before the loop. This uses more memory, but it should be
	fast enough.

	- I have observed that there's a big peak of memory
	consumption with convn(deg, degbox, 'same'). Currently, rat 024
	needs 6 Gb of free RAM to run, even though the volume is only 600M
	or so. Maybe we'll have to go back to computing the voxel degrees
	with the sparse connection matrix.

2011-08-22  Ramon Casero  <rcasero@gmail.com>

	* FiltersToolbox/scinrrd_seg2label_stats.m:

	- (v0.7.1) Make cc a mandatory argument. We need it to avoid
	having to do a very expensive search (br = find(nrrd.data==I)) to
	find the voxels in each branch. This was the single most
	computationally expensive step in the function, making each
	iteration take ~1.2 sec for rat 024 (now each iteration takes 0.02
	sec).

	- Add a new input argument STRAIGHT so that the user can decide
	whether branches are straightened or not before computing PCA
	(this used to be done providing cc or not, but now cc is
	mandatory).

	- Use only 5 levels in itk_pstransform('bspline'...), instead of
	6. This makes that step almost 1 order of magnitude faster.

	- Fix some small bugs when the branch had very few voxels and/or
	we could not get 3 valid eigenvalues.

	- (v0.7.0) Instead of using the sparse matrix "d" and vector
	"dict", now we compute the degree of each voxel using a
	convolution. For rat 024 right ventricle, this is 5 times faster
	and uses 70% of the memory.

	* Add FiltersToolbox/scinrrd_crop.m (v0.0.1):

	- Crop an SCI NRRD image or segmentation volume.

2011-08-21  Ramon Casero  <rcasero@gmail.com>

	* FiltersToolbox/skeleton_label.m:

	- (v0.12.0) Full rewrite of the function. The function worked, but
	it was too slow to deal with a full resolution rat heart (). Even
	after removing most of the right ventricle cavity, the
	segmentation presented ~20,000 branches. Times to search for
	branch neighbours ranged in the months. Therefore, it was
	necessary a completely new approach.

	The first improvement is identifying clumps of bifurcation
	voxels. Branches are the remaining voxels, without overlap.

	Instead of using struct CC fields, now we use sparse matrices for
	connections between branches and bifurcation clumps, and amongst
	branches.

	Instead of merging branches in pairs, now we concatenate all
	voxels of all branches to be merged, and let Dijkstra's algorithm
	sort them out.

	Instead of allowing any pair of branches with good alignment
	merge, now only two branches can merge in each bifurcation
	branch. This gives more sensible results, as there should be only
	1 main branch from which secondary branches arise at each
	bifurcation. The method to select which pair is the main branch
	can be improved, maybe taking into account the diameter of the
	vessels.

	Instead of using our own function to label matrices from CC
	structs, now we use Matlab's labelmatrix() function.

	Times to process the whole rat heart are now around 4 or 5 min,
	instead of months.

2011-08-17  Ramon Casero  <rcasero@gmail.com>

	* FiltersToolbox/bwregiongrow.cpp (v0.2.4):

	- Fix bug. If TODO was empty, we got a segmentation fault.

2011-08-12  Ramon Casero  <rcasero@gmail.com>

	* release 0.6.0:

	- Big improvement to itk_imfilter().

2011-08-12  Ramon Casero  <rcasero@gmail.com>

	- Big improvement to itk_imfilter(). Before, we were creating an
	itk::Image for the input, and copying there the Matlab input
	buffer. Also, copying the filter outputs to Matlab output
	buffers. But now, we graft the Matlab buffers directly into the
	filter, so no copying is necessary. This saves time, and also
	memory, as no duplicates of the input and outputs are performed.

	In the case of some outputs, copying may be necessary. For
	example, if the filter gives an extra output where each voxel is a
	vector. We cannot return that directly, so we need to process that
	output and copy the result to a Matlab buffer.

	* ItkToolbox/ItkImFilter.cpp (v0.5.1):

	- Fix bug. Filter pointer was being passed by value instead of
	reference, so FilterSelector was instantiating the filter class,
	but then the memory address was not being written to the pointer,
	so runFilter() only saw a NULL pointer, that caused a segfault in
	filter->CheckNumberOfOutputs();

	* ItkToolbox/MexBaseFilter.cpp (v0.5.1):

	- Remove some debug messages that I had forgotten.

	* ItkToolbox/ItkImFilter.cpp (v0.5.0):

	- Big rewrite. Before, we instantiate all input/output voxel type
	combinations for each filter, and the specializing with
	EXCLUDEFILTER() to have empty class definitions for those
	combinations that are not supported.

	Now, we only instantiate those filter/input/output combinations
	that are supported. This is a much better approach.

	Now we use an INVALIDINPUTTYPE() macro to give an error when a
	particular filter doesn't support an input voxel type. This is
	something that was missing from the previous release.

	- Create an enum to have a list of supported filters. Then, we can
	pass those values as template parameters. This allows us to
	compile only those filter/input/output combinations that are
	supported. We only need to check the filter string name once with
	ISFILTER(), and after that, just use the enum value.

	- We no longer need an enum OutVoxelType, as an intermediate
	step. That was silly. We can decide on the output voxel type and
	directly pass it to the runFilter() function.

	* ItkToolbox/MexBaseFilter.hpp (v0.6.1):

	- Delete empty constructor, that is no longer necessary as
	EXCLUDEFILTER() has been deleted too.

	* ItkToolbox/MexTemplateFilter.hpp (v0.2.1):
	* ItkToolbox/MexBinaryDilateImageFilter.hpp (v0.1.7):
	* ItkToolbox/MexDanielssonDistanceMapImageFilter.hpp (v0.4.1):
	* ItkToolbox/MexBinaryThinningImageFilter3D.hpp (v0.2.9):
	* ItkToolbox/MexSignedMaurerDistanceMapImageFilter.hpp (v0.2.8):
	* ItkToolbox/MexBinaryErodeImageFilter.hpp (v0.1.3):

	- Delete the EXCLUDEFILTER() macro, as it's no longer
	necessary. Now filters are only instantiated with those
	input/output voxel types that they admit.

2011-08-11  Ramon Casero  <rcasero@gmail.com>

	* ItkToolbox/MexBaseFilter.hpp (v0.6.0):
	* ItkToolbox/MexBaseFilter.cpp (v0.5.0):

	- Big reimplementation of BaseFilter. Yesterday, we imported the
	Matlab image buffer directly into the filter, to avoid having to
	copy it to an itk::Image (thus duplicating the memory space and
	wasting time in copying).

	Today, we have done something similar but with the filter
	output. Instead of copying the output of the filter to a Matlab
	buffer, we graft the Matlab buffer as the filter output.

	We have renamed many methods so that they better express what they
	do, and grouped some of the code in methods to make them more
	reusable. From

		void ImportMatlabInputToItkImage();
		virtual void FilterSetup();
		virtual void RunFilter();
		virtual void CopyAllFilterOutputsToMatlab();
		void CopyFilterImageOutputToMatlab();

	we have gone to

		void MallocMatlabOutputBuffer(unsigned int idx);
		void GraftMatlabOutputBufferIntoItkFilterOutput(unsigned int idx);
		virtual void CheckNumberOfOutputs();
		void GraftMatlabInputBufferIntoItkImportFilter();
		void FilterBasicSetup();
		void RunFilter();
		void MummifyFilterOutput(unsigned int idx);
		virtual void ExportOtherFilterOutputsToMatlab();


	* ItkToolbox/MexDanielssonDistanceMapImageFilter.cpp (v0.4.0):

	- Part of the code that was used to deal with the second filter output
	now it's part of BaseFilter.

	- Add new methods according to the recoding of BaseFilter.

	* ItkToolbox/MexSignedMaurerDistanceMapImageFilter.cpp (v0.2.5):
	* ItkToolbox/MexBinaryErodeImageFilter.cpp (v0.1.2):
	* ItkToolbox/MexBinaryDilateImageFilter.cpp (v0.1.6):

	- Rename methods according to the new names in BaseFilter.

	- Filter inputs no longer set in FilterAdvancedSetup().

	* ItkToolbox/ItkImFilter.cpp (v0.4.5):
	* ItkToolbox/MexDanielssonDistanceMapImageFilter.hpp (v0.4.0):
	* ItkToolbox/MexTemplateFilter.hpp (v0.2.0):
	* ItkToolbox/MexTemplateFilter.cpp (v0.2.0):
	* ItkToolbox/MexBinaryThinningImageFilter3D.hpp (v0.2.8):
	* ItkToolbox/MexSignedMaurerDistanceMapImageFilter.hpp (v0.2.7):
	* ItkToolbox/MexBinaryErodeImageFilter.hpp (v0.1.2):

	- Rename methods according to the new names in BaseFilter.

	* ItkToolbox/MexBinaryDilateImageFilter.hpp (v0.1.6):

	- Add missing declarations of redefined virtual
	methods. Otherwise, if they are not declared, the BaseFilter
	version of the method is run, instead of the overloaded one.

2011-06-11  Ramon Casero  <rcasero@gmail.com>

	* release 0.5.0:

	- Now itk_imfilter() supports passing parameters to filters. This
	last version hasn't been tested with Windows yet.

2011-08-10  Ramon Casero  <rcasero@gmail.com>

	* ItkToolbox/MexBaseFilter.cpp (v0.4.1):

	- Add a detailed explanation of how the matrix with the image is
	transposed when passed from Matlab to ITK, and why it doesn't
	matter.

	* ItkToolbox/MexBinaryErodeImageFilter.hpp (v0.1.1):
	* ItkToolbox/MexSignedMaurerDistanceMapImageFilter.hpp (0.2.6):
	* ItkToolbox/MexBinaryThinningImageFilter3D.hpp (v0.2.7):
	* ItkToolbox/MexTemplateFilter.hpp (v0.1.2):
	* ItkToolbox/MexDanielssonDistanceMapImageFilter.hpp (v0.3.5):
	* ItkToolbox/MexBinaryDilateImageFilter.hpp (v0.1.5):

	- Rename CopyMatlabInputToItkImage() as
	ImportMatlabInputToItkImage(), because we no longer copy
	(duplicate) the image data.

	* ItkToolbox/MexBinaryDilateImageFilter.cpp (v0.1.5):
	* ItkToolbox/MexSignedMaurerDistanceMapImageFilter.cpp (v0.2.5):
	* ItkToolbox/MexBinaryErodeImageFilter.cpp (v0.1.1):

	- Instead of having a variable "image" in BaseFilter, now we have
	"importFilter->GetOutput()".

	* ItkToolbox/ItkImFilter.cpp (v0.4.4):

	- Instead of having a variable "image" in BaseFilter, now we have
	"importFilter->GetOutput()".

	- Rename CopyMatlabInputToItkImage() as
	ImportMatlabInputToItkImage(), because we no longer copy
	(duplicate) the image data.

	* ItkToolbox/MexBaseFilter.cpp (v0.4.0):
	* ItkToolbox/MexBaseFilter.hpp (v0.5.0):

	- Instead of copying the image data from the C-type array passed
	by Matlab to an itk::Image (hence duplicating the image in
	memory), we now use itk::ImportImageFilter to directly pass the
	array pointer to the ITK filter. This way, there's no need to
	duplicate the image.

	- Instead of having a variable "image" in BaseFilter, now we have
	"importFilter->GetOutput()".

	- Rename CopyMatlabInputToItkImage() as
	ImportMatlabInputToItkImage(), because we no longer copy
	(duplicate) the image data.

	* release 0.5.0:

	- Now itk_imfilter() supports passing parameters to filters. This
	last version hasn't been tested with Windows yet.

	* ItkToolbox/itk_imfilter.m (v0.4.1):

	- Add binary erosion to help header.

2011-08-09  Ramon Casero  <rcasero@gmail.com>

	* add_itk_imfilter_template.sh (v0.2.1):

	- I had forgotten that for each new filter, an entry in
	CMakeLists.txt has to be added.

	* ItkToolbox/CMakeLists.txt (v0.4.1):
	* ItkToolbox/ItkImFilter.cpp (v0.4.3):

	- Added support for filters:

		itkBinaryErodeImageFilter.h

	* ItkToolbox/MexBinaryDilateImageFilter.hpp (v0.1.4),
	ItkToolbox/MexBinaryDilateImageFilter.cpp (v0.1.4):

	- Some minor edits to make it more like the corresponding Erode
	files.

	* Add ItkToolbox/MexBinaryErodeImageFilter.hpp,
	ItkToolbox/MexBinaryErodeImageFilter.cpp:

	- Copied from MexTemplateFilter.* to add support for
	itkBinaryErodeImageFilter.h to itk_imfilter()

	* ItkToolbox/MexTemplateFilter.cpp (v0.1.2):

	- Comment out the definitions of the virtual functions, as by
	default their declaration is also commented out in the .hpp file.

	* add_itk_imfilter_template.sh (v0.2.0):

	- Automatically edit the template files created for the new
	filter, ChangeLog and ItkImFilter.cpp, so that the user has a good
	starting point to add support for the new filter. Some #error
	directives have been added at points where the user should look
	and make manual changes before compiling the program.

	* ItkToolbox/MexTemplateFilter.hpp (v0.1.1):
	* ItkToolbox/MexTemplateFilter.cpp (v0.1.1):

	- Add precompiler errors to force the user look there when he
	tries to compile after automatically adding a new filter with
	add_itk_imfilter_template.sh.

	* ItkToolbox/ItkImFilter.cpp (v0.4.2):

	- Add comments that can be used by script
	add_itk_imfilter_template.sh to recognise where to insert new
	code.

	* update_README.sh (v0.1.1):

	- Add copyright header and set svn properties.

	* Add add_itk_imfilter_template.sh (v0.1.0):

	- Script to automatically create templates and modify
	ItkImFilter.cpp to add a new ITK filter to itk_imfilter(). This
	script only creates the basic skeleton. Specific parameters,
	methods, etc for the filter need to be added by hand.

	- This first version only copies the templates from
	MexTemplateFilter.*, and updates the ChangeLog, but doesn't modify
	the code to tailor it to the new filter.

	* Add ItkToolbox/MexTemplateFilter.hpp,
	ItkToolbox/MexTemplateFilter.cpp:

	- Template files to help add support for new filters to
	itk_imfilter().

	* ItkToolbox/ItkImFilter.cpp (v0.4.1):

	- Use shortname and longname of every filter instead of hardcoded
	strings. Add macro ISFILTER() to make the code cleaner.

	- Method CopyMatlabInputsToItkImages() has been renamed as
	CopyMatlabInputToItkImage().

	* ItkToolbox/MexBaseFilter.hpp (v0.4.2):
	* ItkToolbox/MexBaseFilter.cpp (v0.3.8):

	- Rename method CopyMatlabInputsToItkImages() as
	CopyMatlabInputToItkImage(), as there can be only 1 image at the
	input. Also, this method should not be virtual.

	- Add shortname and longname strings. BaseFilter cannot be invoked
	by the user, but the definitions are necessary when we use
	EXCLUDEFILTER().

	* ItkToolbox/MexBinaryDilateImageFilter.cpp (v0.1.3):
	* ItkToolbox/MexDanielssonDistanceMapImageFilter.cpp (v0.3.4):
	* ItkToolbox/MexBinaryThinningImageFilter3D.cpp (v0.1.4):
	* ItkToolbox/MexSignedMaurerDistanceMapImageFilter.cpp (v0.2.4):

	- Add shortname and longname strings to every filter, so that we
	don't need to hardcode in ItkImFilter.cpp the string that a user
	can type to invoke a filter.

	* ItkToolbox/MexBinaryDilateImageFilter.hpp (v0.1.3):
	* ItkToolbox/MexDanielssonDistanceMapImageFilter.hpp (v0.3.4):
	* ItkToolbox/MexBinaryThinningImageFilter3D.hpp (v0.2.6):
	* ItkToolbox/MexSignedMaurerDistanceMapImageFilter.hpp (v0.2.5):

	- Add shortname and longname strings to every filter, so that we
	don't need to hardcode in ItkImFilter.cpp the string that a user
	can type to invoke a filter.

	- Fix bug. In EXCLUDEFILTER(), wrong method name, and missing method.

2011-08-08  Ramon Casero  <rcasero@gmail.com>

	* ItkToolbox/MexBinaryThinningImageFilter3D.cpp (v0.1.3),
	ItkToolbox/CMakeLists.txt (v0.4.0),
	ItkToolbox/MexDanielssonDistanceMapImageFilter.cpp (v0.3.3),
	ItkToolbox/MexBinaryDilateImageFilter.cpp (v0.0.2),
	ItkToolbox/MexBaseFilter.cpp (v0.3.7),
	ItkToolbox/MexSignedMaurerDistanceMapImageFilter.cpp (v0.2.3),
	ItkToolbox/MexSignedMaurerDistanceMapImageFilter.hpp (v0.2.4),
	ItkToolbox/MexBinaryThinningImageFilter3D.hpp (v0.2.5),
	ItkToolbox/MexDanielssonDistanceMapImageFilter.hpp (v0.3.3),
	ItkToolbox/MexBinaryDilateImageFilter.hpp (v0.0.2),
	ItkToolbox/MexBaseFilter.hpp (v0.4.1):

	- Rename all filters as Mex*, where * is the full ITK name,
	instead of using a short name that I made up. This way, it'll be
	easier to semi-automate the process of adding new filters.

2011-08-07  Ramon Casero  <rcasero@gmail.com>

	* ItkToolbox/CMakeLists.txt:

	- Add BinaryDilateFilter.cpp to project itk_imfilter().

	* ItkToolbox/GerardusCommon.hpp:

	- (v0.3.0) Add functions to test templates from BaseFilter.hpp.

	* ItkToolbox/BaseFilter.hpp:

	- (v0.4.0) Add support for user-provided parameters for
	filters. Number of parameters and list of parameters is kept here,
	and can be accessed by any filter derived class. Also, write a new
	member function getScalarParamValue() to read scalar parameters
	from Matlab (for the moment, only scalar parameters are supported,
	and not vectors of parameters).

	- Move functions to test templates to GerardusCommon.hpp.

	* ItkToolbox/itk_imfilter.m:

	- (v0.4.0) Correct help header to make it easier to write the
	documentation for filters with user-provided parameters.

	- Add syntax for 'bwdilate'.

	* ItkToolbox/ItkImFilter.cpp (v0.4.0):

	- Add support for itk::BinaryDilateImageFilter.

	- Make 2 the minimum number of input arguments, not the exact
	number. This way, the user can provide input parameters for
	specific filters.

	- Fix bug introduced in last revision. We were reading the image
	from argIn[1], which doesn't work if the input data is a NRRD
	struct.

	- Pedantic fix. Use mxLogical instead of bool (although at least
	for linux they are the same type).

	* Add ItkToolbox/BinaryDilateFilter.cpp,
	ItkToolbox/BinaryDilateFilter.hpp:

	- (v0.1.0) Code that is specific to
	itk::BinaryDilateImageFilter. Support for radius and foreground
	value arguments. Structuring element is a ball.

	* ItkToolbox/SignedMaurerFilter.cpp (v0.2.2),
	ItkToolbox/SignedMaurerFilter.hpp (v0.2.3),
	ItkToolbox/DanielssonFilter.cpp (v0.3.2),
	ItkToolbox/DanielssonFilter.hpp (v0.3.2),
	ItkToolbox/BaseFilter.cpp (v0.3.6), ItkToolbox/ThinningFilter.hpp
	(v0.2.4):

	- Pedantic fix. Use mxLogical instead of bool (although at least
	for linux they are the same type).

2011-08-06  Ramon Casero  <rcasero@gmail.com>

	* ItkToolbox/itk_imfilter.m

	- (v0.3.2) Corrected function declaration syntax, so that when the
	MEX file doesn't exit, it gives the corresponding error instead of
	"Too many output arguments".

2011-08-05  Ramon Casero  <rcasero@gmail.com>

	* ItkToolbox/ItkImFilter.cpp:

	- (v0.3.12) Now the Nrrd volume is parse in
	parseInputTypeToTemplate() instead of main(), which makes more
	sense. We no longer pass the filter name as an argument to the
	parsing functions, because now we pass all the input
	arguments. This way we have prepared the field so that we can pass
	the input arguments to the filter parser, and this was pass filter
	parameters.

	* ItkToolbox/BaseFilter.cpp:

	- (v0.3.5) Fix bug. In ITK, "SetIndex" sets the index coordinates
	of the first voxel of the region, not the real world
	coordinates. In our case, we always want the region to be the
	whole image, so we make it start at (0, 0, 0).

	Also, now we do "SetOrigin" on the image (the real world
	coordinates of the centre of the first voxel), computed from the
	"min" value of the NRRD volume (real world coordinates of the left
	edge of the first voxel).

	* ItkToolbox/NrrdImage.hpp:

	- (v0.2.3) Add comments to make more clear what every function
	returns. Specially that "min" means the left edge of the first
	voxel.

	* ItkToolbox/NrrdImage.cpp:

	- (v0.1.3) Fix bug. The NRRD format considers "min" to be the left
	edge of the first voxel, not the centre. On the other hand, ITK
	considers "origin" to be the centre of the voxel.

	* ItkToolbox/BaseFilter.hpp (v0.3.3),
	ItkToolbox/ThinningFilter.hpp (v0.2.3),
	ItkToolbox/DanielssonFilter.hpp (v0.3.1),
	ItkToolbox/SignedMaurerFilter.hpp (v0.2.2),
	ItkToolbox/NrrdImage.hpp(v0.2.2):

	- Pass NRRD image by reference in the parse functions and filters
	instead of value, so that it doesn't need to be duplicated. Also,
	protect it from changes by using "const". This, in turn, requires
	that the functions in Nrrd are declared as const, because you
	cannot use a non-const member function on a const object.

	* ItkToolbox/ItkImFilter.cpp:

	- (v0.3.11) Pass NRRD image by reference in the parse functions
	and filters instead of value, so that it doesn't need to be
	duplicated. Also, protect it from changes by using "const".

	- Rename parseFilterToTemplate() as parseFilterTypeAndRun() to
	better reflect what it does.

2011-08-03  Ramon Casero  <rcasero@gmail.com>

	 * ItkToolbox/itk_imfilter:

	- (v0.3.1) Update help header.

2011-07-31  Ramon Casero  <rcasero@gmail.com>

	* FiltersToolbox/scinrrd_seg2label_stats.m:

	- (v0.6.3) Fix bug. We were converting a potentially large
	distance matrix from sparse to full, and this made it run out of
	memory and run very slow.

	* FiltersToolbox/scinrrd_skeleton_prune.m:

	- (v0.2.5) Fix bug. Error when trying to extract length from an
	empty branch parameterisation.

	* FiltersToolbox/skeleton_label.m:

	- (v0.11.10) Plot junction point in DEBUG block. Reword paragraph
	of help header.

	- (v0.11.9) Fix bug. Old field names for angle values hadn't been
	removed for branches that are loops.

2011-07-30  Ramon Casero  <rcasero@gmail.com>

	* FiltersToolbox/scinrrd_seg2label_stats.m:

	- (v0.6.2) Fix bug. When computing distance from the origin to the
	ellipse, we were solving a linear system (/) instead of dividing
	(./).

	- Make length of box include whole voxels, instead of just from
	centre of first voxel to centre of last voxel.

2011-07-29  Ramon Casero  <rcasero@gmail.com>

	* FiltersToolbox/scinrrd_seg2label_stats.m:

	- (v0.6.1) Add input argument P to use a smoothing cubic spline on
	the skeleton before straightening the branch.

	- (v0.6.0) Add measures of vesselness (stats.dice and
	stats.jaccard). It's hard to tell whether a merged branch is a
	vessel or not just from the eigenvalues. For example, parts of the
	cavity can be bumpy, but long and thin. In order to evaluate
	whether a branch looks like a vessel, we compare it to a cylinder
	with the dimensions given by the eigenvalues. If the overlap is
	large, then the cylindrical model is correct and we can say that
	the branch is a vessel.

2011-07-28  Ramon Casero  <rcasero@gmail.com>

	* Add FileFormatToolbox/scinrrd_im2nrrd.m:

	(v0.0.1) Create SCI NRRD struct from Matlab data.

2011-07-24  Ramon Casero  <rcasero@gmail.com>

	* FiltersToolbox/scinrrd_seg2label_stats.m:

	- (v0.5.3) Fix bug. Output stats.islandlocked is given as a double
	instead of a bool.

2011-07-22  Ramon Casero  <rcasero@gmail.com>

	* FiltersToolbox/skeleton_label.m:

	- (v0.11.8) Fix bug. If two portions of a branch got into
	different buckets, then the buckets could not be merged between
	them.

	Also, repeat the code that searches for neighbours after merging,
	because scinrrd_skeleton_prune() expects fields
	cc2.BranchNeighboursLeft and cc2.BranchNeighboursRight.

	- (v0.11.7) Major rewrite of the function. I have removed many
	unnecessary loops and steps, to make the function faster and
	tidier. The code to compute the angle between two concatenated
	branches has been moved to an individual function. Also, make the
	output consistent so that you get the same struct whether you
	merge branches or not.

2011-07-21  Ramon Casero  <rcasero@gmail.com>

	* FiltersToolbox/skeleton_label.m:

	- (v0.11.6) Fix bug. cc.BifurcationPixelIdx had inconsistent
	meanings within the function. Now there's a new
	cc.IsolatedBifurcationPixelIdx list that contains all voxels that
	are only surrounded by other bifurcation voxels. These voxels
	don't belong to any branch, but they belong to the skeleton.

	Merge some redundant loops.

2011-07-20  Ramon Casero  <rcasero@gmail.com>

	* FiltersToolbox/skeleton_label.m:

	- (v0.11.5) Fix bug reported by Pablo Lamata. Branches of length 1
	were being ignored and cc.Degree was not computed for them. Also,
	they were given cc.Length NaN instead of 0, and they were not
	considered leafs. This caused errors in scinrrd_skeleton_prune().

	* FiltersToolbox/scinrrd_skeleton_prune.m:

	- (v0.2.4) Make 2nd input argument non-mandatory.

	- (v0.2.3) skeleton_label() does no longer produce fields
	cc.BranchNeighbours and cc.BranchLength, so replace their use in
	this function.

2011-07-19  Ramon Casero  <rcasero@gmail.com>

	* FiltersToolbox/skeleton_label.m:

	- (v0.11.4) Fix bug. When merging, only neighbours on the left
	were taken into account. Now both neighbours on the left and right
	are taken into account.

	* ItkToolbox/ItkPSTransform.cpp:

	- (v0.2.5) Move CAST2MWSIZE() macro to GeradusCommon.hpp.

	* ItkToolbox/BaseFilter.cpp:

	- (v0.3.4) Move CAST2MWSIZE() macro to GeradusCommon.hpp.

	* ItkToolbox/GerardusCommon.hpp:

	- (v0.2.1) Add CAST2MWSIZE() macro. This header is common for all
	Gerardus' Matlab code, and so it's the right place for it.

	* ItkToolbox/BaseFilter.hpp:

	- (v0.3.2) Fix bug. Pablo Lamata noticed that trying to run the
	filter with 'skel' produced a segfault. I introduced this bug in
	r473, when I removed the constructors definition from
	BaseFilter.cpp, because nothing was done, and put just a {;} in
	the constructor declaration in BaseFilter.hpp. I didn't notice
	that the constructor had an initialization list. As I didn't move
	the initialization list from the definition to the declaration,
	the pointers were not initialized, and when the data was accessed,
	a segfault resulted.

	* FiltersToolbox/skeleton_label.m:

	- (v0.11.3) Fix bug. Make sure that list of voxels is a column
	vector, to avoid dimensions error after concatenation.

2011-07-19 Yves <ivmartel@gmail.com>

	* ItkToolbox/BaseFilter.cpp (v0.3.3),
	ItkToolbox/ItkPSTransform.cpp (v0.2.4):

	- Added the CAST2MWSIZE macro to use the proper data type for
	specific machines (specifically Microsoft Windows 64bits).

2011-07-18  Ramon Casero  <rcasero@gmail.com>

	* FiltersToolbox/skeleton_label.m:

	- (v0.11.2) In the merging process, first check whether there is
	no neighbour or the alignment is larger than the angle threshold,
	and if so, skip the branch. Otherwise, the branch will be
	processed.

2011-07-17  Ramon Casero  <rcasero@gmail.com>

	* FiltersToolbox/skeleton_label.m:

	- (v0.11.1) Fix bug. Change the way the merging was performed. It
	was possible for branches to merge forming a "T" shape, depending
	on the values of alpha. For example, branch A is closest to B, so
	they merge. B is closest to C, and they merge, forming a wire. But
	now a secondary branch D is closest to B, and the angle is small
	enough, so it merges forming a "T" shape. With the new method, A
	can only merge with B if B wants to merge with A. Because each
	branch can only merge with 1 branch on each side, this guarantees
	that there are no "T" shapes.

2011-07-14  Ramon Casero  <rcasero@gmail.com>

	* FiltersToolbox/skeleton_label.m:

	- (v0.11.0) Major rewrite of the function, although the
	functionality is roughly the same. The function was not working
	well when it had to merge branches, and the labelling of the whole
	segmentation was not great.

	A problem was dealing with bifurcation voxels and neighbour
	branches. The correspondence between them is complicated. Now,
	each branch is terminated by a bifurcation voxel or a leaf voxel.
	Bifurcation voxels surrounded only by bifurcation voxels are not
	added to any branch, but they are used to find branch neighbours.

	Another problem was that two branches that were continuation of
	each other wouldn't necessarily be merged, depending on how
	neighbours were processed. Now,  "left" and "right" neighbours are
	considered explicitly, and then only the closest ones are merged.

	* ItkToolbox/ItkPSTransform.cpp:

	- (v0.2.3) Fix bug for Windows 64 bit. Yves Martelli noted a
	compilation error for Windows 64 bit, as mwSize translates to
	size_t, and Visual Studio translates this to "unsigned __int64", a
	non-ASCI type. When it tries to then compile
	itk::FixedArray::operator[](unsigned __int64), it cannot find a
	definition.

	Following Jonathan Cooper's advice, I have added an #ifdef _win64
	block to perform a static cast of the mwSize variables only when
	compiling for Windows 64 bit.

2011-07-13  Ramon Casero  <rcasero@gmail.com>

	* FindMatlab.cmake:

	- (v0.2.2) Extend to Windows 64 bit. Yves Martelli pointed out
	that for Windows 64 bit, Matlab files live in a win64/ instead of
	win32/ directory.

2011-07-10  Ramon Casero  <rcasero@gmail.com>

	* FiltersToolbox/skeleton_label.m:

	- (v0.10.1) Fix bug. Error when sk and im were uint8, but sk had
	only 1 label. The problem occured when the class of sk was decided
	based on the number of objects. But we also need to take into
	account whether we are going to need a TODO label if we have to
	label im.

	* FiltersToolbox/scinrrd_seg2label_stats.m:

	- (v0.5.1) Fix bug. Procrustes alignment was being run with
	Scaling=true, but we need the alignment to be rigid (no scaling),
	so the dimensions of the vessel don't change.

	- (v0.5.1) Replace locally rigid transform by multilevel B-splines
	transform for the non-rigid warp. The B-spline seems to be better
	in that it doesn't introduce any twisting in the vessel.

2011-07-09  Ramon Casero  <rcasero@gmail.com>

	* ItkToolbox/ItkPSTransform.cpp:

	- (v0.2.2) Windows doesn't provide function round(x), so replace
	by floor(x+0.5).

2011-07-08  Ramon Casero  <rcasero@gmail.com>

	* FiltersToolbox/scinrrd_intersect_plane.m:

	- (v0.3.2) Fix bug pointed out by Pablo Lamata, swap position of x
	and y in linear interpolation.

	* PointsToolbox/pts_local_rigid.m:

	- (v0.1.3) In fact, the 3D straightening constrain seems to limit
	twisting, and no extra 2D rotation is necessary. Now we can also
	use a B-spline warp in Gerardus (itk_pstransform), so we are
	leaving the basic 3D method and we are not going to do further
	work on this function.

	* test/test_itk_pstransform.m:

	- (v0.1.1) Add Test 2, 3D bent vessel.

	* Add ItkToolbox/itk_pstransform.m:

	- Add header help for the mex function, so that it's accessible
	from Matlab.

	* ItkToolbox/ItkPSTransform.cpp:

	- (v0.2.1) Fix bug. The parameterization cannot be the x
	points. They need to be translated and scaled so that they fit
	within a [0, 1] x [0, 1] x [0, 1] bounding box.

2011-07-07  Ramon Casero  <rcasero@gmail.com>

	* Add test/ps-bent-vessel-3d-3.mat, with the coordinates of the
	voxels of a 3D bent vessel segmentation, its skeleton, and a
	parameterization of the skeleton.

	* ItkToolbox/ItkPSTransform.cpp:

	- (v0.2.0) Add warping with a B-spline, using
	itk::BSplineScatteredDataPointSetToImageFilter.

	* ItkToolbox/ItkImFilter.cpp:

	- (v0.3.10) Remove paragraph from help header about MATLAB_ROOT
	(no longer necessary to set the variables thanks to the modified
	FindMatlab.cmake).

	* ItkToolbox/DanielssonFilter.cpp:

	- (v0.3.1) mxGetPr should only be used for arrays of type double,
	so replace it by mxGetData.

	* ItkToolbox/BaseFilter.cpp:

	- (v0.3.2) mxGetPr should only be used for arrays of type double,
	so replace it by mxGetData.

2011-07-06  Ramon Casero  <rcasero@gmail.com>

	* ItkToolbox/ItkPSTransform.cpp:

	- (v0.1.1) Add support for 2D points, so that not only 3D points
	are accepted.

	* Add test/nrrd-bent-vessel-3d* files with the segmentation and
	skeleton of 2 bent vessels in 3D.

2011-07-05  Ramon Casero  <rcasero@gmail.com>

	* Add test/test_itk_pstransform.m:

	- Script to test itk_pstransform().

	* Delete ItkToolbox/ItkKernelTransform.cpp:

	- Its functionality is now part of ItkPSTransform.cpp.

	* ItkToolbox/CMakeLists.txt:

	- Add compilation and installation of itk_pstransform.

	- Remove itk_kernel_transform, that is now part of
	itk_pstransform.

	* ItkToolbox/ItkPSTransform.cpp:

	- (v0.1.0) Basic code to replicate the functionality of
	ItkKernelKernelTransform.cpp, but with the infrastructure to make
	it possible to add the bpline warping method. As an improvement
	over ItkKernelKernelTransform.cpp, now it's possible to give the
	point coordinates as a double or a single in Matlab.

	* ItkToolbox/BaseFilter.hpp:

	- (v0.3.1) Rename FilterType as BaseFilterType so that it's
	clearer and doesn't clash with the derived classes.

	- Empty constructor now goes in the header.

	- Regroup protected members.

	* ItkToolbox/BaseFilter.cpp:

	- (v0.3.1) Remove constructor's code, as it's empty and can go in
	the header.

2011-07-04  Ramon Casero  <rcasero@gmail.com>

	* ItkToolbox/CMakeLists.txt:

	- ItkToolbox/ArgumentParsers.cpp has been deleted.

	* Delete ItkToolbox/ArgumentParsers.cpp,
	ItkToolbox/ArgumentParsers.hpp:

	- Move all the code to ItkImFilter.cpp.

	- The parsers are not going to be general functions, but specific
	to the mexFunction() calling them. In addition, it makes the code
	more readable if we have all the pipeline from input argument
	parsing to filter running in the ItkImFilter.cpp file.

	* ItkToolbox/ArgumentParsers.cpp, ItkToolbox/ArgumentParsers.hpp:

	- (v0.3.0) Reorder input arguments in the parsers, so that they
	reflect the order in which they are processed: input image, output
	images, filter name.

	* ItkToolbox/ItkImFilter.cpp:

	- (v0.3.9) Paste all the code that used to be in
	ItkToolbox/ArgumentParsers.cpp.

	- (v0.3.8) Reorder input arguments in ArgumentParsers.hpp.

2011-06-19  Ramon Casero  <rcasero@gmail.com>

	* ItkToolbox/ItkKernelTransform.cpp:

	- (v0.1.1) Fix bug. It was not checked that data had 3 columns.

2011-06-17  Ramon Casero  <rcasero@gmail.com>

	* PointsToolbox/pts_local_rigid.m:

	- (v0.1.2) Although I thought that the 3D rotation constraint
	prevented twisting, it didn't. This new method follows the 3D
	rotation by a 2D rotation around the x-axis to limit a bit the
	twisting, but the results are not great yet.

2011-06-11  Ramon Casero  <rcasero@gmail.com>

	* release 0.4.0

	- Now the MEX ITK functions itk_imfilter(),
	itk_kernel_transform(), and the filter bwregiongrow() compile and
	run under Windows XP 32-bit too. (Built with CMake 2.8 and Visual
	Studio 10).

2011-06-11  Ramon Casero  <rcasero@gmail.com>

	- Now the MEX ITK functions itk_imfilter(),
	itk_kernel_transform(), and the filter bwregiongrow() compile and
	run under Windows XP 32-bit too. (Built with CMake 2.8 and Visual
	Studio 10).

	* MatlabMakeMacros.cmake:

	- Don't link to the m library in Windows, as it's not available.

	* ItkToolbox/ThinningFilter.hpp:

	- (v0.2.2) Don't instantiate this filter for bool, because the
	compiler broke in Windows.

	- Silly mistake of using "#import" instead of "#include".

	* ItkToolbox/ThinningFilter.cpp:

	- (v0.1.2) Don't instantiate this filter for bool. For some
	reason, the concept check passed in Linux but not in Windows.

	* ItkToolbox/NrrdImage.hpp:

	- (v0.2.1) Return distances and minimal values as double instead
	of integer.

	* ItkToolbox/NrrdImage.cpp:

	- (v0.1.2) Return distance as a double instead of an integer
	NrrdImage::maxVoxDistance().

	* ItkToolbox/GerardusCommon.cpp:

	- (v0.3.1) Correct some type casting that Windows doesn't like.

	- Don't use function div() for integer division, because it's
	incompatible with Windows. Use / (division) and % (reminder)
	instead.

	* ItkToolbox/ArgumentParsers.hpp, tkToolbox/BaseFilter.cpp,
	ItkToolbox/BaseFilter.hpp, ItkToolbox/DanielssonFilter.cpp,
	ItkToolbox/DanielssonFilter.hpp, ItkToolbox/GerardusCommon.hpp,
	ItkToolbox/SignedMaurerFilter.cpp, ItkToolbox/SignedMaurerFilter.hpp:

	- (v0.2.1) Silly mistake of using "#import" instead of "#include".

	* ItkToolbox/ArgumentParsers.cpp:

	- (v0.2.2) Use log()/log(2.0) instead of log2(), because Windows
	doesn't provide the latter.

	- Silly mistake of using "#import" instead of "#include".

	* FiltersToolbox/CMakeLists.txt, ItkToolbox/CMakeLists.txt:

	- INSTALL() needs different arguments for Windows and
	Linux. Windows DLLs are ARCHIVE, Linux shared objects are LIBRARY.

	* FiltersToolbox/bwregiongrow.cpp:

	- (v0.2.3) Correct some type casting that Windows doesn't like.

	- Don't use function div() for integer division, because it's
	incompatible with Windows. Use / (division) and % (reminder)
	instead.

2011-06-10  Ramon Casero  <rcasero@gmail.com>

	* FiltersToolbox/CMakeLists.txt:

	- Add copyright notice.

	* CMakeLists.txt:

	- Matlab 2010b is compatible with g++ 4.5.2, which is the version
	available in the current Ubuntu Natty, so we can comment out the
	lines forcing g++-3.4.

	- With the new FindMatlab.cmake, there's no longer need to
	provided MATLAB_ROOT.

	* FindMatlab.cmake:

	- (v0.2.1) Be more precise with the directory where mex.h is.

	- (v0.2.0) Major rewrite of how the MEX libraries and include
	directory are found in non-Windows systems. Now we are using shell
	commands, e.g. "find". The original FindMatlab.cmake relied on
	some hard-coded paths that have been removed.

	* ItkToolbox/CMakeLists.txt, FiltersToolbox/CMakeLists.txt:

	- Conditional to avoid compilation flags that should not be used
	for Windows.

	- Windows requires that ARCHIVE is given as a target for INSTALL
	because it treats static libraries as ARCHIVE.

	* FindMatlab.cmake:

	- Major rewrite of how the MEX libraries are found in Windows.

2011-06-09  Ramon Casero  <rcasero@gmail.com>

	* FiltersToolbox/scinrrd_intersect_plane.m:

	- (v0.3.2) Edit helper header to make clear that gx, gy, gz
	correspond to the coordinates of where the NRRD volume was
	actually sampled to obtain IM. Hence, for INTERP='nn' if you plot
	the plane, it will in general look a bit "jagged" instead of flat.

	- Thanks to Pablo Lamata for pointing out that this feature was
	not clear in the help header.

	* Add FindMatlab.cmake:

	- To make a derivative work of file FindMatlab.cmake released with
	CMake v2.8, because the original seems to be a bit outdated and
	doesn't work with my Windows XP and Visual Studio 10
	install. (Note that the original file does work for Ubuntu Natty)

2011-06-08  Ramon Casero  <rcasero@gmail.com>

	* FiltersToolbox/scinrrd_seg2label_stats.m:

	- (v0.5.0) Remove CC.dbif. The Maurer distance is quite misleading
	if the vessel's cross section is very elliptical.

	* FiltersToolbox/skeleton_label.m:

	- (v0.10.0) Add merging of neighbouring branches that are a
	continuation of each other. The merging is controlled by new input
	arguments alphamax, p.

2011-06-06  Ramon Casero  <rcasero@gmail.com>

	* FiltersToolbox/scinrrd_seg2label_stats.m:

	- (v0.4.2) CC.BifurcationPixelIdx has changed from vector to
	vector of cells.

	* FiltersToolbox/skeleton_label.m:

	- (v0.9.4) Get bifurcation point indices for all types of
	branches, not only leaves.

2011-06-03  Ramon Casero  <rcasero@gmail.com>

	* Add subversion property "svn:eol-style native" to all text
	files, so that people working with Windows will get the correct
	end of line characters.

	* FiltersToolbox/scinrrd_intersect_plane.m:

	- (v0.3.1) Tidy up code to match Gerardus coding guidelines.

	- (v0.3.0) Patch submitted by Pablo Lamata. Add input argument for
	interpolation type. Before, interpolation was performed by finding
	the nearest voxel to the sampling point (more approrpiate for
	binary segmentations). Now, it's also possible to select linear
	and spline interpolation, which is more appropriate for gray scale
	images.

2011-06-01  Ramon Casero  <rcasero@gmail.com>

	* FiltersToolbox/scinrrd_seg2label_stats.m:

	- (v0.4.1) Fix bug. The segment cannot be straightened if the
	skeleton doesn't have at least 3 voxels.

2011-05-31  Ramon Casero  <rcasero@gmail.com>

	* FiltersToolbox/scinrrd_skeleton_prune.m:

	- (v0.2.2) Pruning was not always working great. Before,
	bifurcation voxels were always preserved, and this created
	problems with 1-voxel branches sometimes appearing on the sides of
	main branches. In the last version, bifurcation voxels were always
	removed, and then all non-pruned branches were regenerated in the
	segmentation. But in some cases, this did not regenerate some
	bifurcation voxels, and the skeleton became disconnected. This
	latest revision addresses both problem. Now bifurcation voxels are
	only deleted if they don't disconnect the skeleton.

	* FiltersToolbox/skeleton_label.m:

	- (v0.9.3) When looking for neighbour branches, skip bifurcation
	voxels that haven't been labelled.

	- (v0.9.2) Fix bug. Wrong number of labels was used to compute the
	data type necessary to contain all labels.

2011-05-27  Ramon Casero  <rcasero@gmail.com>

	* FiltersToolbox/scinrrd_skeleton_prune.m:

	- (v0.2.1) Fix bug. Wrong variable name.

	- (v0.2.0) Add code to prune spurious branches that are roughly as
	long as the local radius of the main branch they are attached to.

2011-05-26  Ramon Casero  <rcasero@gmail.com>

	* FiltersToolbox/scinrrd_skeleton_prune.m:

	- (v0.1.1) We were removing bifurcation voxels unwillingly. Now
	instead of clearing the segmentation and adding the good branches,
	we prunce the very short branches, but keeping the bifurcation
	voxels.

	* Rename FiltersToolbox/skeleton_prune.m as
	FiltersToolbox/scinrrd_skeleton_prune.m.

	* Add FiltersToolbox/skeleton_prune.m:

	- (v0.1.0) Prune branches in a segmentation's skeletonization.

	* FiltersToolbox/skeleton_label.m:

	- (v0.9.1) Fix bug. First we need to distribute the bifurcation
	points to their corresponding branches. Then we can loop to find
	connected branches.

2011-05-25  Ramon Casero  <rcasero@gmail.com>

	* FiltersToolbox/skeleton_label.m:

	- (v0.9.0) Add output arguments cc.BranchNeighbours.

	* FiltersToolbox/scinrrd_intersect_plane.m:

	- (v0.2.1) Add midx as output argument.

	- (v0.2.0) Complete rewrite. Now we can use any plane to intersect
	the image volume, from horizontal to vertical.

2011-05-24  Ramon Casero  <rcasero@gmail.com>

	* FiltersToolbox/scinrrd_seg2label_stats.m:

	- (v0.4.0) Add output arguments stats.nvox and stats.vol.

	- (v0.3.3) For the case when the branch gets straightened, order
	the eigenvalues so that the first one is along the skeleton.

2011-05-23  Ramon Casero  <rcasero@gmail.com>

	* FiltersToolbox/skeleton_label.m:

	- (v0.8.0) Add output argument cc.Degree.

2011-05-20  Ramon Casero  <rcasero@gmail.com>

	* release v0.4.0

	- Important refactorization of the itk_imfilter architecture, that
	makes maintaining, compiling and extending the code much
	easier. It's also possible to extract more than one output from
	each filter.

	* ItkToolbox/SignedMaurerFilter.cpp:

	- (v0.2.1) Filter types are defined in the base header file, not
	here. Also, to avoid problems in the future, when we refer to a
	FilterType we specify which one,
	e.g. SignedMaurerFilter<InVoxelType,OutVoxelType>::FilterType.

	* ItkToolbox/BaseFilter.cpp, ItkToolbox/BaseFilter.hpp:

	- (v0.3.0) Move code that returns an empty output for empty input
	from the constructor to CopyFilterImageOutputToMatlab(). This is
	the right place for it to be.

	* ItkToolbox/DanielssonFilter.hpp, ItkToolbox/DanielssonFilter.cpp:

	- (v0.3.0) Substantial change. Now filters can output more than
	one image. As a proof of concept, I have modified the
	DanielssonFilter to output not only the distance map, but also an
	array of the same size as the image with the linear index of the
	closest object voxel to each image voxel. This is a reformatting
	of the output provided by
	itk::DanielssonDistanceMapImageFilter::GetVectorDistanceMap().

	* ItkToolbox/SignedMaurerFilter.hpp,
	ItkToolbox/ArgumentParsers.cpp, ItkToolbox/ThinningFilter.hpp:

	- (v0.2.1) Fix bug. Method had the wrong name.

	* ItkToolbox/CMakeLists.txt:

	- Add GerardusCommon.cpp to the itk_imfilter project.

	* ItkToolbox/GerardusCommon.hpp, ItkToolbox/GerardusCommon.cpp:

	- (v0.3.0) Add ind2sub_itkOffset() so that we can have an
	itk::Offset<3> at the output. Note that it's not possible to
	overload functions on the return value, so the function needs to
	have a different name.

	- (v0.2.0) Add sub2ind() overloaded so that it can take as input
	argument itk::Offset<3>.

	* Add ItkToolbox/GerardusCommon.hpp,
	ItkToolbox/GerardusCommon.cpp:

	- Miscellaneous functions of general use. Functions to convert
	between linear indices and r, c, s indices: sub2ind(), ind2sub().

	* ItkToolbox/SignedMaurerFilter.hpp,
	ItkToolbox/DanielssonFilter.hpp, ItkToolbox/NrrdImage.hpp,
	ItkToolbox/BaseFilter.cpp, ItkToolbox/ArgumentParsers.cpp,
	ItkToolbox/BaseFilter.hpp, ItkToolbox/ArgumentParsers.hpp,
	ItkToolbox/ThinningFilter.hpp, ItkToolbox/SignedMaurerFilter.cpp:

	- (v0.2.0) Big change in architecture. BaseFilter declares the
	filter variable as an ImageToImageFilter, but then it's the
	responsability of each derived filter class to instantiate it in
	its constructor.

	- BaseFilter declares several methods that contain the code to
	load the image, filter it and pass the output to Matlab for a
	plain filter. These methods are virtual, so thanks to polymorphism
	we can override them in the derived filter classes if the filter
	has any special requirements or features.

	- Big thanks to Joe Pitt-Francis, Miguel Bernabeu and Raf Bordas
	for their help and advice that made this architecture change
	possible.

2011-05-19  Ramon Casero  <rcasero@gmail.com>

	* ItkToolbox/ItkKernelTransform.cpp:

	- Add svn:keywords Rev, Date.

	* ItkToolbox/SignedMaurerFilter.hpp,
	ItkToolbox/SignedMaurerFilter.cpp,
	ItkToolbox/DanielssonFilter.hpp, ItkToolbox/DanielssonFilter.cpp,
	ItkToolbox/NrrdImage.hpp, ItkToolbox/NrrdImage.cpp,
	ItkToolbox/BaseFilter.hpp, ItkToolbox/BaseFilter.cpp,
	ItkToolbox/ThinningFilter.hpp, ItkToolbox/ThinningFilter.cpp:

	- Move parser functions to new files.

	- Create member functions for BaseFilter to split the filtering in
	different stages. These functions are virtual, so they can be
	redifined by derived classes to introduce functionality specific
	to each fiter.

	- Remove function SetSpecificParameters(), because now its
	functionality will be part of FilterSetup().

	* Add ItkToolbox/ArgumentParsers.hpp,
	ItkToolbox/ArgumentParsers.cpp, CMakeLists.txt:

	- Files to contain the functions that parse the input type
	variables to type templates.

	* ItkToolbox/SignedMaurerFilter.cpp, ItkToolbox/BaseFilter.hpp,
	ItkToolbox/BaseFilter.cpp, SignedMaurerFilter.hpp:

	- Rename member function SetSpecificParameters() as
	SetSpecificFilterParameters().

	* ItkToolbox/BaseFilter.hpp, ItkToolbox/BaseFilter.cpp
	(BaseFilter):

	- (v0.1.1) Remove class FilterParamFactory. Now parameters
	specific to each filter are passed through the derived filter
	classes.

	* ItkToolbox/ItkImFilter.cpp, ItkToolbox/CMakeLists.txt:

	- (v0.3.7) New substantial change in the architecture. Now we have
	a BaseFilter class that implements in its constructor the
	filtering of the Matlab image, as before.

	  But now each filter is a class derived from BaseFilter. So if a
	filter has some specific requirements (input arguments, member
	methods or secondary outputs), we can add code just for it.

	  Besides, because we have moved each filter's code to a .cpp and
	.hpp pair of files, we only need to compile the filter we are
	modifying. Previously, every compilation had to recompile all the
	code.

	* Add ItkToolbox/BaseFilter.cpp, ItkToolbox/BaseFilter.hpp,
	ItkToolbox/SignedMaurerFilter.hpp,
	ItkToolbox/SignedMaurerFilter.cpp,
	ItkToolbox/DanielssonFilter.cpp, ItkToolbox/DanielssonFilter.hpp,
	ItkToolbox/ThinningFilter.cpp, ItkToolbox/ThinningFilter.hpp

	- Files to hold code that is specific to each filter. Each filter
	is a class derived from BaseFilter. There are two blocks of code
	that we need to put in these files:

	  The EXCLUDEFILTER macros in *.hpp/*.cpp make the compiler
	compile the class with an empty constructor and empty methods, so
	that the filter is not instantiated for not allowed input/output
	types.

	  The FILTERINST macros at the end of *.cpp instantiate the filter
	for valid input/output types. This is necessary to avoid errors
	with the linker. The reason is that templated classes either need
	to be completely defined in the header file (which makes the
	compilation slower and possibly the executable larger), or
	instantiated explicitly, as we are doing. This solution was found
	in the following link

	  http://www.parashift.com/c++-faq-lite/templates.html#faq-35.15

	* Delete ItkToolbox/FilterExclusions.cpp:

	- This file is no longer needed. Now the filter exclusions are in
	the new files that are specific to each filter.

2011-05-18  Ramon Casero  <rcasero@gmail.com>

	* ItkToolbox/ItkImFilter.cpp:

	- (0.3.6) Move some code to ItkToolbox/BaseFilter.cpp.

	* CMakeLists.txt, ItkToolbox/CMakeLists.txt:

	- Code has been moved from ItkToolbox/ItkImFilter.cpp to the new
	files ItkToolbox/BaseFilter.hpp, ItkToolbox/BaseFilter.cpp.

	* Add ItkToolbox/BaseFilter.hpp, ItkToolbox/BaseFilter.cpp:

	- To contain the BaseFilter class and the auxiliary parsing
	functions that map from type variables to type templates. The
	parsers have to be included here because BaseFilter needs to be
	available for them at compile time. Otherwise, the linker doesn't
	know how to link them together. This is a template problem, as
	pointer out by Raf Bordas. The only solutions, he says, are either
	to put the code together, or to use explicit instantiation of
	every template type, but that's what we are trying to avoid,
	because we can have a large number of combinations. The trade off
	for code simplicity is that compilation will be slower.

	* Rename ItkToolbox/FilterFactoryExclusions.hpp as
	ItkToolbox/FilterExclusions.hpp.

	* ItkToolbox/FilterFactoryExclusions.hpp:

	- (0.1.1) Pass the number of output arguments from the entry
	mexFunction all the way to the FilterFactory. We are going to need
	it for filters that give more than one output argument.

	* ItkToolbox/ItkImFilter.cpp:

	- (0.3.5) Pass the number of output arguments from the entry
	mexFunction all the way to the FilterFactory. We are going to need
	it for filters that give more than one output argument.

	- Rename runTime* functions to parse*, as this describes better
	what they do.

2011-05-17  Ramon Casero  <rcasero@gmail.com>

	* FilterFactoryExclusions.hpp:

	- We are going to pass the pointer to the array of all output
	arguments instead of just the first output argument to the
	FilterFactory.

	* CMakeLists.txt, FiltersToolbox/CMakeLists.txt,
	ItkToolbox/CMakeLists.txt:

	- Move the NrrdImage class to ItkToolbox/NrrdImage.hpp,
	ItkToolbox/NrrdImage.cpp.

	- Add svn:keywords Rev, Date.

	* ItkToolbox/ItkImFilter.cpp:

	- Move the NrrdImage class to ItkToolbox/NrrdImage.hpp,
	ItkToolbox/NrrdImage.cpp.

	- We are going to pass the pointer to the array of all output
	arguments instead of just the first output argument to the
	FilterFactory.

	* Add ItkToolbox/NrrdImage.hpp, ItkToolbox/NrrdImage.cpp:

	- Create these two files to remove the NrrdImage class from
	ItkImFilter.cpp.

	* FiltersToolbox/skeleton_label.m:

	- (v0.7.2) Fix bug. Remove small patch of voxels only of we are
	labelling the image.

2011-05-15  Ramon Casero  <rcasero@gmail.com>

	* All *.m, *.cpp, *.hpp files:

	- Add missing help headers, authour, version, $Rev$ and $Date$, if
	necessary.

	- Add svn:keywords Rev, Date.

	* FiltersToolbox/skeleton_label.m:

	- (v0.7.1) In some very particular cases, a small patch of voxels
	may be left unlabelled. We are just going to remove them from the
	segmentation

	- Add svn:keywords Rev, Date.

	* ItkToolbox/FilterFactoryExclusions.hpp:

	- Add svn:keywords Rev, Date.

	* FiltersToolbox/scinrrd_seg2label_stats.m:

	- (v0.3.2) Fix bugs. Avoid trying to straighten branches with 1 or
	2 voxels. Deal with the case when the branch produces less than 3
	eigenvalues.

	- Add svn:keywords Date.

	- Maurer distances inside the object are negative by default, so
	we have to convert them to the positive value.

	- Add svn:keywords Rev.

	* ItkToolbox/ItkImFilter.cpp (FilterParamFactory):

	- (v0.3.4) Add svn:keywords Rev, Date.

	- Make Maurer filter give the output in actual Euclidean
	distances, not squared ones.

2011-05-14  Ramon Casero  <rcasero@gmail.com>

 	* FiltersToolbox/skeleton_label.m:

	- (v0.7.0) Add output field cc.BifurcationPixelIdx.

2011-05-13  Ramon Casero  <rcasero@gmail.com>

	* ItkToolbox/FilterFactoryExclusions.hpp:

	- (v0.1.0) Add exclusions for SignedMaurerDistanceMapImageFilter.

	* ItkToolbox/ItkImFilter.cpp:

	- Add SignedMaurerDistanceMapImageFilter to compute signed
	distances in real world coordinates.

	- (v0.3.3) Thanks to a new FilterParamFactory class with explicit
	specialization, we can treat each filter type differently in terms
	of parameters. So e.g. we can run filter->SetAlpha1(0.3) for a
	certain filter type, but don't do it for the rest.

	- (v0.3.2) Move template explicit specialization code to
	ItkToolbox/FilterFactoryExclusions.hpp, add comments so that the
	code can be well understood and tidy up.

	* Add ItkToolbox/FilterFactoryExclusions.hpp:

	-  This is a file to remove some cluttering from file
	ItkImFilter.cpp. It contains the template explicit specialization
	code that prevents the compiler from trying to instantiate certain
	input/output image types for certain filters.

2011-05-12  Ramon Casero  <rcasero@gmail.com>

	* ItkToolbox/ItkImFilter.cpp:

	- (v0.3.1) Very big internal change in architecture, that doesn't
	change the interface. Now, instead of nesting switch and if
	clauses in mexFunction() to instantiate the different combinations
	of input/output image type, we have created functions that allow
	us to translate from the type variables to type templates. Now we
	can run all filters with one FilterFactory, because types not
	supported by each filter can be explicitely removed from the
	compilation. These changes came after a lengthly discussion with
	Miguel Bernabeu who figured out the problem I had to solve.

	- (v0.3.0) Accept SCI NRRD structs created by scinrrd_load() as
	input, so that we can pass image resolution and offset to the
	filter. This has been a substantial rewrite, because we had to
	create an NrrdImage class to parse the NRRD fields and pass them
	to runFilter().

2011-05-11  Ramon Casero  <rcasero@gmail.com>

	* FileFormatToolbox/scinrrd_load.m:

	- (v0.1.0) Add version number and note on help header to make
	clear that nrrd.axis(1) corresponds to rows, not to the
	x-coordinate.

2011-05-10  Ramon Casero  <rcasero@gmail.com>

	* ItkToolbox/ItkImFilter.cpp:

	- (v0.2.0) Add DanielssonDistanceMapImageFilter. This basically
	meant creating another runFilter() for the case where the input
	and output images don't have the same type, and some template
	tricks to e.g. be able to test the output image type using the
	templated type. Now it should be very easy to add new filters that
	produce an result with a different type than the input image.

2011-05-09  Ramon Casero  <rcasero@gmail.com>

	* FiltersToolbox/scinrrd_seg2label_stats.m:

	- (v0.3.1) Don't try to straighten branches that cannot be
	parameterized (at the moment, the only case I can think of are
	branches with loops).

	* FiltersToolbox/skeleton_label.m:

	- (v0.6.1) We no longer split up loops, because it doesn't really
	make sense to try to parameterize a loop as a 1-D spline.

2011-05-08  Ramon Casero  <rcasero@gmail.com>

	* FiltersToolbox/skeleton_label.m:

	- (v0.6.0) Add field cc.IsLoop to output.

	- Fix bug. For branches that were a loop not connected to any
	other part of the skeleton, there were no extreme points and this
	gave an error when trying to index an empty array.

2011-05-06  Ramon Casero  <rcasero@gmail.com>

	* FiltersToolbox/skeleton_label.m:

	- (v0.5.0) Add fields cc.IsLeaf, cc..BranchLength to output.

	- (v0.4.2) Fix bug. When adding bifurcation points to branches, in
	some cases voxels could get duplicated.

	- (v0.4.1) Fix bug. Branches forming a loop were not correctly
	parameterized. We were choosing an extreme voxel, and then finding
	the furtherst voxel. In a "linear" branch this works fine, but in
	a loop, the furthest voxel is at the other end of the loop, so
	half the loop was being dropped. Now, we break loops open before
	computing Dijkstra, so all the voxels are included.

	* FiltersToolbox/bwregiongrow.cpp (MexFunction, getNeighbours):
	v0.2.2

	- Fix bug. As the neighbour r, c, s indices we are using a
	mwIndex, that is a long unsigned int. So when we were doing
	rcs[2]-1 and rcs[2]==0, instead of getting -1, the number wrapped
	around due to an implicit cast and gave 18446744073709551615.

	- Fix bug. If res was not provided, we were passing a NULL pointer
	to run(), that gave a segfault.

2011-05-04  Ramon Casero  <rcasero@gmail.com>

	* FiltersToolbox/scinrrd_seg2label_stats.m: v0.3.0

	- SCINRRD_SEG2LABEL_STATS Shape stats for each object in a
	multi-label segmentation; objects can be straightened with an
	skeleton or medial line before computing the stats.

	* Delete FiltersToolbox/landlocked_stats.m:

	- Move its functionality to
	FiltersToolbox/scinrrd_seg2label_stats.m to avoid having different
	functions that do similar things.

2011-05-03  Ramon Casero  <rcasero@gmail.com>

	* FiltersToolbox/scinrrd_squeeze.m: v0.1.2

	- Don't remove dimension from nrrd.axis if it's not a dummy
	dimension.

2011-04-29  Ramon Casero  <rcasero@gmail.com>

	* FiltersToolbox/skeleton_label.m: v0.4.0

	- Replace slow Dijkstra-based labelling of the whole image by new
	very fast region grow algorithm bwregiongrow().

	* FiltersToolbox/bwregiongrow.m: v0.2.0

	- Remove all Matlab code, that was very slow and inefficient. This
	function is now fully implemented in C++ in the corresponding MEX
	function, that is very fast.

	* FiltersToolbox/bwregiongrow.cpp: v0.2.1

	- Add input argument maxiter, to limit the number of grow
	iterations of the algorithm.

	* FiltersToolbox/CMakeLists.txt:

	- Rename FiltersToolbox/bwregiongrow_aux.cpp as
	FiltersToolbox/bwregiongrow.cpp.

	* Rename FiltersToolbox/bwregiongrow_aux.cpp as
	FiltersToolbox/bwregiongrow.cpp.

	* FiltersToolbox/bwregiongrow_aux.cpp: v0.2.0

	- Complete rewrite of the function. Now instead of implementing
	only a loop of the Matlab function, it implements the whole region
	grow algorithm. We don't need to use a distance matrix, and the
	algorithm is super fast (6 sec with the right.mha image that
	would've probably taken over 35 min with the Dijkstra Matlab
	method, and a lot more with the region grow implemented in Matlab).

2011-04-28  Ramon Casero  <rcasero@gmail.com>

	* Add FiltersToolbox/bwregiongrow.m:

	- BWREGIONGROW  Region grow segmentation of binary image from
	multiple seeds.

	* Add FiltersToolbox/bwregiongrow_aux.cpp: v0.1.0

	- This is an auxiliary function to bwregiongrow.m, to implement
	part of the algorithm in C++ so that we can avoid a costly loop in
	Matlab.

2011-04-26  Ramon Casero  <rcasero@gmail.com>

	* ItkToolbox/ItkImFilter.cpp:

	- Change a type that was int to mwSize, so that it can be compiled
	for 64 bit architectures.

	* matlab/MatlabMakeMacros.cmake:

	- In 64 bit architectures, we need to remove the flag
	-DMX_COMPAT_32 (this is what mex -largeArrayDims does).

	* FiltersToolbox/seg2dmat.m: v0.2.1

	- We were removing voxels not connected to other voxels from the
	dictionary and the distance matrix. This creates all sorts of
	problems with other functions, because when they find an isolated
	voxel, they try to index a non-existent entry in dict or the
	distance matrix.

	* Add FiltersToolbox/bwregiongrow.m: v0.1.0

	- BWREGIONGROW  Region grow segmentation of binary image from
	multiple seeds.

2011-04-25  Ramon Casero  <rcasero@gmail.com>

	* FiltersToolbox/skeleton_label.m: v0.3.3

	- Use new slow mode in graph_nn() to avoid running out of
	memory. Either method is, however, too slow, with a expected 35
	min to partition a 468x159x475 image with only 16510 skeleton
	voxels.

	* PointToolbox/graph_nn.m: v0.2.0

	- Add new input argument FAST, to choose between running it in
	vectorized mode (faster), or using a loop (less memory).

	- Fix bug. Voxels not connected to the skeleton (min distance =
	Inf) were being assigned skeleton index 1. Now they get NaN.

	- Remove predecessors list, we don't need it, and it needs a lot
	of memory.

2011-04-23  Ramon Casero  <rcasero@gmail.com>

	* Delete matlab/test/bent-vessel-2d.mat

	- Not an image, just some vectors and matrices that are difficult
	to use.

	* FiltersToolbox/scinrrd_seg2label_stats.m: v0.2.0

	- Fix bug. Skeleton voxels that are not part of the branch voxels
	need to be added to the branch. This can happen because a labelled
	segmentation voxel can belong only to one object, but a skeleton
	bifurcation voxel can be actually shared by more than one.

	- Big rewrite, tidy up, and remove all the code about
	straightening, that is now under function pts_local_rigid().

	- Remove STRAIGHT input argument, that is now implicit if CC is
	provided.

	* PointsToolbox/pts_local_rigid.m: v0.1.1

	- Fix bug. The rotation and translation was wrong, and it became
	apparent when running the function on the 3D example
	bent-vessel-3d-2.mat. Now the points are correctly translated
	before and after rotation, and the procrustes registration is
	unnecessary within the loop.

2011-04-22  Ramon Casero  <rcasero@gmail.com>

	* release 0.3

	- After releasing first versions of functions in matlab/ItkToolbox
	that allow to run ITK code from Matlab.

	* update_README.sh:

	- Avod recursing into directories. This avoids that it finds the
	*Toolbox directories in bin/

	* Move itk functions to new ItkToolbox directory

	- FiltersToolbox/ItkImFilter.cpp
	- FiltersToolbox/CMakeLists.txt
	- FiltersToolbox/itk_imfilter.m
	- PointsToolbox/ItkKernelTransform.cpp
	- PointsToolbox/CMakeLists.txt
	- PointsToolbox/itk_kernel_transform.m
	- CMakeLists.txt

	* Add new directory ItkToolbox

	* Add FiltersToolbox/ItkImFilter.cpp,
	FiltersToolbox/CMakeLists.txt, FiltersToolbox/itk_imfilter.m:

	- ITK_IMFILTER: Run ITK filter on a 2D or 3D image.

	- This is also a big development in the project, because even
	though this function currently implements only the skeleton
	filter, it is templated so that it can use many of Matlab's matrix
	classes (double, boolean, uint8, etc), and it's generic enough
	that adding new filters should be easy.

	* CMakeLists.txt:

	- Build new function itk_imfilter().

2011-04-21  Ramon Casero  <rcasero@gmail.com>

	* Add some test data to matlab/test

	- bent-vessel-2d.mat
	- veins-tree-blob.mat
	- veins-tree-blob.mha
	- veins-tree-blob-skeleton.mat
	- veins-tree-blob-skeleton.mha

	* Add PointsToolbox/pts_local_rigid.m: v0.1.0

	- PTS_LOCAL_RIGID Non-rigid transformation that is locally rigid
	between two sets of points with known correspondence.

	* FileFormatToolbox/scinrrd_world2index.m: v0.2.1

	- Add default for CHOP input argument.

2011-04-20  Ramon Casero  <rcasero@gmail.com>

	* Add FiltersToolbox/landlocked_stats.m: v0.1.0

	- LANDLOCKED_STATS Assess whether sections of voxels are
	surrounded by other sections (land) or by background (water).

	* Add PointsToolbox/ItkKernelTransform.cpp,
	PointsToolbox/itk_kernel_transform.m: v0.1.0

	- ITK_KERNEL_TRANSFORM ITK warps between 3D point sets with a
	known correspondence.

	* Add CMakeLists.txt, PointsToolbox/CMakeLists.txt,
	MatlabMakeMacros.cmake:

	- Cmake files to build PointsToolbox/itk_kernel_transform.mexa64.

	- This is a big development for the project, because now we know
	how to write C++ code with ITK functions, and compile it as a MEX
	file so that we can run it directly from Matlab. Also, we can
	build the files using cmake, and we don't need mex.

2011-04-19  Ramon Casero  <rcasero@gmail.com>

	* FiltersToolbox/skeleton_plot.m: v0.2.0

	- Add input arguments varargin so that we can pass extra options
	to the plots.

	* FileFormatToolbox/scinrrd_world2index.m: v0.2.0

	- Add input argument CHOP so that we can deactivate the conversion
	of points outside the image to NaN.

2011-04-14  Ramon Casero  <rcasero@gmail.com>

	* Add FiltersToolbox/scinrrd_seg2label_stats.m: v0.1.0

	- SCINRRD_SEG2LABEL_STATS  Shape stats for each label in a
	multi-label segmentation.

	* Rename FiltersToolbox/scinrrd_seg2vesselness.m as
	FiltersToolbox/scinrrd_seg2voxel_stats.m.

	* PointsToolbox/pts_rotmat.m: v1.0.0

	- PTS_ROTMAT Compute rotation matrix to minimize least squares
	error.

	* PointsToolbox/pts_procrustes.m: v1.0.0

	- PTS_PROCRUSTES Least-Squares Fit Orthogonal Procrustes Analysis
	between two sets of points.

	* PointsToolbox/pts_procrustes_gen.m: v1.0.0

	- PTS_PROCRUSTES_GEN Generalized Least-Squares Fit Orthogonal
	Procrustes Analysis.

	* PointsToolbox/pts_cn.m: v1.0.0

	- PTS_CN Center and normalize a set of points.

	* PointsToolbox/pts_simil_map.m: v1.0.0

	- PTS_SIMIL_MAP Apply similarity transformation to points.

	* PointsToolbox/pts_simil_map_params.m: v1.0.0

	- PTS_SIMIL_MAP_PARAMS Compute similarity transformation
	parameters between sets of points with unknown
	correspondence (Procrustes is used).

2011-04-13  Ramon Casero  <rcasero@gmail.com>

	* PointsToolbox/pts_pca.m: v1.1.0

	- Don't chop off small eigenvalues. First, because depending on
	the scaling of the data, a small eigenvalue may actually be
	significant. Second, because small or negative eigenvalues may
	indicate interesting features in the data. Third, because it's
	easy to remove them afterwards if they are creating numerical
	errors in some application.

	* PointsToolbox/coords_from_dist_gower.m: v0.2.0

	- Add collinearity test.

	* Add PointsToolbox/iscollinear.m: v0.1.0

	- ISCOLLINEAR Test to determine whether a set of points are
	collinear.

2011-04-12  Ramon Casero  <rcasero@gmail.com>

	* Add PointsToolbox/dmatrix_complete: v0.1.0

	- DMATRIX_COMPLETE Fill in empty elements of non-Euclidean
	distance matrix.

	* PointsToolbox/dmatrix2coords.m: v0.1.0

	- DMATRIX2COORDS Point coordinates from distance matrix.

	* PointsToolbox/plot_dmatrix.m: v0.1.1

	- Plot vertices as disconnected dots, so that their connections
	don't get confused with distance matrix connetions.

2011-04-11  Ramon Casero  <rcasero@gmail.com>

	* FiltersToolbox/skeleton_label.m: v0.3.2

	- Add PixelParam field to CC output, with the parameterization
	value for each branch voxel computed as the accumulated chord
	distance between consecutive voxels.

	* Add FiltersToolbox/skeleton_plot.m: v0.1.0

	- SKELETON_PLOT Plot a labelled segmentation and its skeleton.

	* FiltersToolbox/skeleton_label.m: v0.3.1

	- Add as output arguments skeleton distance matrix, and
	dictionaries to convert between image and distance matrix indices.

	- Now voxels in each branch are sorted, so that we can walk from
	one termination point to the other without "jumps".

2011-04-10  Ramon Casero  <rcasero@gmail.com>

	* FiltersToolbox/skeleton_label.m: v0.2.2

	- Add bifurcation points to every branch they terminate. This way,
	it will be easier to sort the points in the branch, as we will
	have 2 termination points (leaf/bifurcation or
	bifurcation/bifurcation) in every branch.

2011-04-08  Ramon Casero  <rcasero@gmail.com>

	* FiltersToolbox/skeleton_label.m: v0.2.1

	- Fix bug. Instead of adding the bifurcation voxel, we were adding
	its neighbour.

	- Add input arguments so that besides the skeleton, we can pass
	the original segmentation. Now, the whole segmentation and not
	only the skeleton will get labelled.

	* Add matlab/test/veins-tree.mat, matlab/test/veins-tree.mha:

	- To test the new functionality in skeleton_label().

	* FiltersToolbox/scinrrd_squeeze.m: v0.1.1

	- Fix bug. Remove dummy dimension also when nrrd.data has only 3
	dimensions. If you have a single slice, Seg3D saves it with a
	3-dimensional matrix (with a first dummy dimension), but 4
	elements for the nrrd.axis. So this function was working wrong for
	1-slice volumes.

	* Add PointToolbox/graph_nn.m: v0.1.0

	- GRAPH_NN Nearest neighbours from a subset of nodes in a graph to
	another subset.

2011-04-07  Ramon Casero  <rcasero@gmail.com>

	* Add test/veins-tree-skeleton.mat, test/veins-tree-skeleton.mha:

	- A 2D segmentation that looks like a tree of veins (with a
	cycle), to test skeleton_label().

	* Add test directory.

	- Directory to keep data and scripts for tests.

	* Add FiltersToolbox/skeleton_label.m: v0.1.0

	- SKELETON_LABEL Give each branch of a skeleton a different label.

2011-04-06  Ramon Casero  <rcasero@gmail.com>

	* FiltersToolbox/seg2dmat.m: v0.2.0

	- Add input variable for voxel size different from [1 1 1].

	- Add input flag to create a smaller output matrix, but indexing
	only the segmented voxels of the image, not all the voxels in the
	image.

	* Rename img_adjacency_distance.m as im2imat.m.

	* Rename img_adjacency_distance.cpp as im2imat.cpp.

	* FiltersToolbox/img_adjacency_distance.m: v0.1.1

	- Small rewrite of help header to make it more consistent with new
	function seg2dmat.

	* Add FiltersToolbox/seg2dmat.m: v0.1.0

	- SEG2DMAT Local neighbourhood distance matrix between
	segmentation voxels.

2011-04-05  Ramon Casero  <rcasero@gmail.com>

	* Add FiltersToolbox/scinrrd_seg2vesselness.m: v0.1.0

	- SCINRRD_SEG2VESSELNESS Vesselness parameters from a segmentation
	mask.

	* PointsToolbox/plotaxes.m: v0.2.0

	- Add varargin to be able to pass extra arguments to the plot
	function.

2011-04-01  Ramon Casero  <rcasero@gmail.com>

	* Add Vesselness3DImage.cxx: v0.1

	- Program to compute the vesselness measure for each voxel of a 3D
	image. Vesselness is a measure of how much does the voxel look
	like belonging to a long cilindrical structure, as opposed to,
	e.g. a blob or a plate.

2011-03-31  Ramon Casero  <rcasero@gmail.com>

	* Add Skeletonize3DSegmentation.cxx:

	- Program to reduce a segmentation to its skeleton.

2011-03-30  Ramon Casero  <rcasero@gmail.com>

	* Add src/third-party/itkBinaryThinningImageFilter3D

	- Code from H Homann, "Implementation of a 3D thinning algorithm",
	The Insight Journal, Jul 2007.

	http://hdl.handle.net/1926/1292

	* ExtractVoxelCoordinatesFromSegmentationMask.cxx,
	PadSegmentationMaskWithVoxels.cxx, Resize3DImage.cxx: Add author.

	* CMakeLists.txt: Add comment licence headers.

	* Resize3DImage.cxx: Add comment and licence headers.

	* Delete MbaSurfaceInterpolation.cxx: Test code no longer needed.

2011-03-29  Ramon Casero  <rcasero@gmail.com>

	* CMakeLists.txt: Add CMAKE_BUILD_TYPE variable so that the code
	is optimized for speed.

2011-03-22  Ramon Casero  <rcasero@gmail.com>

	* CardiacToolbox/surface_interpolation.m: v0.1.2

	- Add 'mbae' interpolation: Like the 'mba' method, but first a
	thin-plate spline is used to extrapolate values on the
	interpolation domain boundary. Then MBA is used for the local
	support interpolation of X and the boundary values set by the
	thin-plate spline.

2011-03-21  Ramon Casero  <rcasero@gmail.com>

	* CardiacToolbox/scinrrd_surface_interpolation.m:

	- Remove the surface interpolation code to create new function
	CardiacToolbox/surface_interpolation.m.

	* Add CardiacToolbox/surface_interpolation.m:

	- SURFACE_INTERPOLATION Interpolate a surface from a scattered set
	of points.

	- Create this fuction from part of the code in
	CardiacToolbox/scinrrd_surface_interpolation.m. It didn't make
	sense to have all that code depending on using SCI volumes.

	* Rename CardiacToolbox/scinrrd_valve_surface.m as
	PointsToolbox/scinrrd_surface_interpolation.

	- As this is a function for general surface interpolation, it
	doesn't make much sense to give it such an specific name as
	"vale_surface".

	* README

	- First time the README file is automatically generated by
	update_README.sh. From now on, we will not point the updates in
	the ChangeLog, but they will be part of changes to the toolboxes.

	* Add update_README.sh:

	- Script to automatically extract the summary of the help headers
	of all the Matlab functions in this toolbox, and generate a README
	file.

2011-03-19  Ramon Casero  <rcasero@gmail.com>

	* cpp/src/third-party/mba/CMakeLists.txt:

	- Now libMBA.so is installed in matlab/PointsToolbox, so that it's
	in the same directory as the MEX function that makes use of it.

	* cpp/src/CMakeLists.txt:

	- Force the gcc and g++ compilers version to be 4.3. This is the
	version that Matlab currently requires, and we have to compile the
	libMBA library with the same version as the MEX file in the matlab
	directory.

	* FileFormatToolbox/scinrrd_save.m: v0.2

	- Add input argument v73, a flag to save to v7.3 format, so that
	we can save volumes larger than 2GB.

	* CardiacToolbox/scinrrd_valve_surface.m: v0.3

	- Add new otions to header file.

	- Add 'mba' interpolation, that makes use of the new MEX-file
	mba_surface_interpolation.cpp to provide Multilevel B-Spline
	Approximation interpolation.

	-Use 'natural' option for TriScatteredInterp(), so that the
	interpolant is smoother.

	* Add matlab/PointsToolbox/mba_surface_interpolation.cpp,
	matlab/PointsToolbox/mba_surface_interpolation.m:

	- MBA_SURFACE_INTERPOLATION Scattered data Multilevel B-spline
	interpolation.

2011-03-18  Ramon Casero  <rcasero@gmail.com>

	* third-party/mba/include/UCButils.h,
	third-party/mba/src/UCButils.cpp:

	- Add UCBspl::printCSVgrid() method so that I can output the
	interpolated grid points to a CSV file that Matlab can read.

	* third-party/mba/CMakeLists.txt:

	- Remove dependencies to OpenGL, that were giving linking problems
	and don't seem to be necessary for mbaSurfaceInterpolation to run. 

	* Add MbaSurfaceInterpolation.cxx:

	- So far, I copied the example provided by the original MBA
	developers, and made some changes for a quick and dirty test of
	the interpolation code. It throws a segmentation fault if you try
	to interpolate outside the square that contains the grid.

	* Add engopts.sh:

	- Matlab's configuration file modified so that we can compile and
	link PointsToolbox/mba_surface_interpolation doing

	>> mex -v -largeArrayDims -outdir PointsToolbox/ -f ./engopts.sh PointsToolbox/mba_surface_interpolation.cpp

2011-03-17  Ramon Casero  <rcasero@gmail.com>

	* Rename third-party/mba/Makefile provided by original developers as
	third-party/mba/Makefile.orginal so that it doesn't interfere with
	files generated by cmake.

	* Add third-party/mba/CMakeLists.txt

	- So that we can use cmake to build the MBA library and integrate
	it with Gerardus, instead of the Makefile provided by the orginal
	developers.

	* Add third-party/mba

	- Directory with the MBA library (SINTEF Multilevel B-spline
	Approximation library - version 1.1), Copyright (C) 2000-2005
	SINTEF ICT, Applied Mathematics, Norway. GPL.

2011-03-16  Ramon Casero  <rcasero@gmail.com>

	* CardiacToolbox/scinrrd_valve_surface.m: v0.2

	- Add 'gridfit' option to interpolate (actually, approximate)
	using John D'Errico's gridfit() function.

	- Add 'tsi' option to interpolate using Matlab's
	TriScatteredInterp() function.

	* Add ThirdPartyToolbox/gridfit.m: v2.0

	- By John D'Errico

	- estimates a surface on a 2d grid, based on scattered data
	Replicates are allowed. All methods extrapolate to the grid
	boundaries. Gridfit uses a modified ridge estimator to generate
	the surface, where the bias is toward smoothness.

        Gridfit is not an interpolant. Its goal is a smooth surface that
	approximates your data, but allows you to control the amount of
	smoothing.

	* Add ThirdPartyToolbox/L2_distance.m

	- L2_DISTANCE - computes Euclidean distance matrix

	- By Roland Bunschoten

	- Requirement of the isomap functions.

2011-03-15  Ramon Casero  <rcasero@gmail.com>

	* Add ThirdPartyToolbox/Isomap.m, ThirdPartyToolbox/IsomapII.m

	- Add modified code from Josh Tenenbaum, to compute Isomap
	embedding using an advanced version of the algorithm in Tenenbaum,
	de Silva, and Langford (2000), which can take advantage of
	sparsity in the graph and redundancy in the distances.

	* CardiacToolbox/scinrrd_valve_surface.m: v0.1

	- Add Isomap function to compute interpolation domain.

	- Rewrite the function to be able to use different methods to
	compute the interpolation domain, use different interpolants and
	the factor for the interpolation domain size.

	- Correct the way the interpolation is computed for the PCA
	method. I was rotating the horizontal domain, interpolation and
	rotating back, but this is incorrect because it does not give you
	the same point.

2011-03-10  Ramon Casero  <rcasero@gmail.com>

	* PointsToolbox/dmatrix.m: v3.0

	- Fix copyright notice to be uniform with the rest of Gerardus.

	- Add input argument METHOD to select other distances than
	Euclidean.

	* Add PointsToolbox/plot_dmatrix.m

	- PLOT_DMATRIX Plot the connections implied by a distance matrix.

2011-02-24  Ramon Casero  <rcasero@gmail.com>

	* FileFormatToolbox/scinrrd_save.m

	- Rename the input argument nrrd to scirunnrrd so that we don't
	need to duplicate the memory.

	- Add output argument nrrd to give the reformatted data volume
	actually saved.

	- Undo last change. The flag -v7.3 is not necessary, and prevents
	Seg3D from loading the segmentations. I think the problem was that
	if Matlab runs out of memory while trying to save the NRRD volume,
	it gives the flag -v7.3 error.

2011-02-23  Ramon Casero  <rcasero@gmail.com>

 	* FileFormatToolbox/scinrrd_save.m

	- Force saving with flag -v7.3 to avoid warning message.

2011-02-18  Ramon Casero  <rcasero@gmail.com>

	* src/Resize3DImage.cxx

	- Add input argument so that the user can give the Gaussian
	standard deviation in voxel units.

2011-02-17  Ramon Casero  <rcasero@gmail.com>

	* cpp/src/Resize3DImage.cxx

	- Add input arguments to override the automatically computed
	standard deviations for the Gaussian low-pass filtering. This way,
	it's possible to blur more or less. If the std=0, the Gaussian
	filtering is skipped for that coordinate.

2011-02-16  Ramon Casero  <rcasero@gmail.com>

	* cpp/src/CMakeLists.txt

	- Add boost_system to the list of libraries each program has to be
	linked too. I have no idea why linking has been working in the
	past without this.

2011-02-15  Ramon Casero  <rcasero@gmail.com>

	* PointsToolbox/pts_tps_map.m v6.4

	- Remove whitespace before or after bracket.

	- Fix bug. A bad testing condition prevented the computation of
	interpolated points apart from the first one in the SLOW mode.

	* FiltersToolbox/scinrrd_estimate_bias_field.m

	- Add input argument to switch between fast (and more memory
	consuming) and slow thin-plate spline interpolation.

	- Fix bug, force scaling factor to be a 3-vector so that it can be
	different in each coordinate.

	- Clear memory as it's no longer needed, so that we can process
	bigger images.

	- Add sigma as output argument so that we now how many voxels we
	are using to low-pass filter the image.

2011-02-10  Ramon Casero  <rcasero@gmail.com>

	* README

	- Add entry for img_tps_map

2011-02-09  Ramon Casero  <rcasero@gmail.com>

	* README

	- Add some function names and descriptions that I had forgotten.

	* Add FiltersToolbox/img_tps_map.m

	- IMG_TPS_MAP Warp an image using a thin-plate spline
	transformation

2011-02-03  Ramon Casero  <rcasero@gmail.com>

	* FiltersToolbox/scinrrd_estimate_bias_field.m

	- Now the standard deviation necessary to prevent aliasing is
	computed based on proper formulas, instead of guessing. Notes
	about the computations have been added to the help header.

	- Add input argument sigma to force bandwidth of Gaussian filter.

	- Fix bug, the number of rows and columns were swapped, so that
	after reshaping the interpolated intensity vector, the voxels were
	in the wrong place.

2011-01-31  Ramon Casero  <rcasero@gmail.com>

	* Add PointsToolbox/pts_tps_weights.m from svn://edison.comlab.ox.ac.uk/ramc/rcasero/matlab-toolbox/pts/trunk/pts_tps_weights.m

	PTS_TPS_WEIGHTS  Compute weights and affine parameters of
	thin-plate spline warp for N-dimensional points

	This function is a dependency that I had forgotten for
	FiltersToolbox/scinrrd_estimate_bias_field.m.

	* Add PointsToolbox/pts_tps_map.m from
	svn://edison.comlab.ox.ac.uk/ramc/rcasero/matlab-toolbox/pts/trunk/pts_tps_map.m

	PTS_TPS_MAP Interpolate/warp/map N-dimensional points using a
	thin-plate spline transformation

	This function is a dependency that I had forgotten for
	FiltersToolbox/scinrrd_estimate_bias_field.m.

	* FiltersToolbox/scinrrd_estimate_bias_field.m

	- Make function a lot faster, especially with large images.

	Instead of low-pass filtering the image, reducing the size and
	sampling the background points, now we sample the background
	points and a region around them, and low-pass filter only the
	voxels of interest.

2011-01-25  Ramon Casero  <rcasero@gmail.com>

	* FiltersToolbox/scinrrd_estimate_bias_field.m

	- Add low-pass anti-aliasing filter before downsampling
	image. Make it optative, in case filtering is too slow.

	* Add FiltersToolbox/fspecial3.m

	- FSPECIAL3  Create predefined 3-dimensional filters.

2011-01-20  Ramon Casero  <rcasero@gmail.com>

	* FiltersToolbox/scinrrd_estimate_bias_field.m

	- Add input argument to select prescaling. Because using the TPS
	to interpolate all voxels can be rather slow, and the bias field
	is anyway a slow varying field, it's convenient to first quickly
	reduce the image size by A (using bilinear interpolation),
	interpolate the bias field in the smaller image with the TPS, and
	then expand to the original size. By default, A = 1.0 and no
	rescaling is used.

2011-01-06  Ramon Casero  <rcasero@gmail.com>

	* Add FiltersToolbox/scinrrd_estimate_bias_field.m

	- SCINRRD_ESTIMATE_BIAS_FIELD  Estimate MRI bias field.

	* FileFormatToolbox/scinrrd_index2world.m,
	FileFormatToolbox/scinrrd_world2index.m

	- The way indices and coordinates were computed was wrong. Offset
	gives the coordinates of the first voxel's vertex, not the voxel's
	centre. Now integer indices correspond to the voxels' centres.

2010-12-17  Ramon Casero  <rcasero@gmail.com>

	* FileFormatToolbox/scinrrd_index2world.m,
	FileFormatToolbox/scinrrd_world2index.m

	- Roll back last change, it was not a bug. Rewrite help header to
	clarify the coordinate and index order.

2010-12-14  Ramon Casero  <rcasero@gmail.com>

	* FileFormatToolbox/scinrrd_index2world.m,
	FileFormatToolbox/scinrrd_world2index.m

	- Fix bug. The x,y coordinates (and, correspondingly, the j, i
	indices) were being operated with the wrong spacing and limit
	values. For example, the x-coordinate was being operated with the
	dy spacing. Now this has been fixed.

2010-10-07  Ramon Casero  <rcasero@gmail.com>

	* src/Resize3DImage.cxx

	- After asking in the ITK user mailing list, Dan Mueller suggested
	using IdentityTransform. I started looking, and found that there's
	actually an example on how to decimate in ITK, in
	Examples/Filtering/SubsampleVolume.cxx. I adapted the code, and
	figured out how to scale the sigma value of the low-pass filter to
	get a similar result to the Resample tool in Seg3D.

2010-07-15  Ramon Casero  <rcasero@gmail.com>

	* Add src/Resize3DImage.cxx

	- Start adding program to resize an image volume, trying an
	approach of ScaleTransform to resize the image. This is not
	working very well, because there's no Gaussian filtering, and the
	coordinate frame is changed. I'm going to switch to using
	MultiResolutionPyramidImageFilter, but before I'm commiting the
	code in case I need to roll back.

2010-07-05  Ramon Casero  <rcasero@gmail.com>

	* FileFormatToolbox/scinrrd_load.m

	- Give error if the data is compressed.

	- If ElementDatafile is LOCAL, then raw data is in the file, not
	an external one.

2010-07-01  Ramon Casero  <rcasero@gmail.com>

	* FileFormatToolbox/scinrrd_save.m

	- Add input argument to control whether data is converted to uint8
	or not before saving.

	* CardiacToolbox/process_misas_patient.m

	- if we have two NormalMri volumes, combine them with a max()
	function to remove banding artifacts, as suggested by Matt Robson

2010-06-30  Ramon Casero  <rcasero@gmail.com>

	* release 0.2.1

	- New minor release given that the bug in WriteRawFile.m and
	WriteMhaFile.m was quite severe, and the new scinrrd_load()
	functionality is interesting.

	* FileFormatToolbox/scinrrd_load.m

	- Now this function can also load an nrrd struct from MetaImage
	(.mha) files, and not only Matlab (.mat). This should save us from
	a lot of time wasted having to load .mha files in Seg3D and
	exported as .mat.

2010-06-28  Ramon Casero  <rcasero@gmail.com>

	* FileFormatToolbox/WriteRawFile.m,
	FileFormatToolbox/WriteMhaFile.m

	- Fix bug. DICOM frames are loaded into Matlab with X-coordinates
	along columns, but they were written along rows, so the image
	volume was rotated 90º.

2010-06-21  Ramon Casero  <rcasero@gmail.com>

	* release 0.2

	- After submission of paper to MICCAI STACOM 2010: R. Casero,
	R.A.B. Burton, T.A. Quinn, C. Bollensdorff, P. Hales,
	J.E. Schneider, P. Kohl, and V. Grau, "Towards high-resolution
	cardiac atlases: ventricular anatomy descriptors for a
	standardized reference frame", STACOM MICCAI'10, Beijing, 2010.

2010-06-16  Ramon Casero  <rcasero@gmail.com>

	* CardiacToolbox/scinrrd_rv_crescent_tips.m

	- Instead of assigning the top and botton of the crest to the last
	and first axis points, just compute from each slice the closest
	axis point. Now there is no need for the axis and the right
	ventricle to have the same number of slices.

2010-06-15  Ramon Casero  <rcasero@gmail.com>

	* Add CardiacToolbox/scinrrd_valve_surface.m.

	- Inter atrio-ventricular surface.

2010-06-14  Ramon Casero  <rcasero@gmail.com>

	* src/Rotate3DImage.cxx:

	- Attempt to recompute the image resolution when the image is
	rotated. Imagine we have a 2D image with 1x2 resolution, and
	rotate it 90º. With the current code, the rotated image would
	still have 1x2 resolution, but it would make sense that it changes
	to 2x1. Anyway, I need to test the new code, and have no time now,
	so I'm leaving the code commented out to work on it later.

2010-06-09  Ramon Casero  <rcasero@gmail.com>

	* CardiacToolbox/crest_envelope.m:

	- Compute the envelope for the Right Ventricle's crest.

2010-05-28  Ramon Casero  <rcasero@gmail.com>

	* CardiacToolbox/process_misas_patient.m

	- Remove assumption that subdirectories with IMA files are called
	MISAS*. We need this because Jason will rename the MISAS*
	directories to NormalMri1, FatMri1, etc. before running this
	script.

2010-05-27  Ramon Casero  <ramc@clpc444.comlab>

	* Add CardiacToolbox/process_misas_patient.m

	- Create MetaImage volumes from directory tree of IMA DICOM files,
	for project with human hearts provided by Kelvin Wong.

	* FileFormatToolbox/sortdirbynum.m:

	- Fix bug. Exit gracefully when list of input files is empty.

2010-05-25  Ramon Casero  <rcasero@gmail.com>

	* Add CardiacToolbox/correct_rv_crescent_tips.m

	- Correct the segmentation of the Right Ventricle's crescent tips
	using the segmentation of the tricuspid and pulmonary annula.

2010-05-19  Ramon Casero  <rcasero@gmail.com>

	* CardiacToolbox/scinrrd_rv_crescent_tips.m

	- Extend computation of the RV crescent tips to the RV slices that
	have no corresponding centroid. In that case the first and last
	centroids in the LV axis are used.

2010-05-12  Ramon Casero  <rcasero@gmail.com>

	* Add PointsToolbox/coords_from_dist_gower.m

	- Compute point coordinates from distances to a set of landmarks,
	as described in Gower (1986).

2010-05-09  Ramon Casero  <rcasero@gmail.com>

	* FileFormatToolbox/WriteMhaFile.m

	- Fix bug, wrong variable name and function in error message.

	* FileFormatToolbox/dcm2metaimage.m

	- Fix bug when directory in path is the current one.

	* Add PointsToolbox/dmatrix.m

	- Matrix of distances between vectors. Move from Comlab
	repository, matlab-toolbox/misc/trunk.

2010-04-30  Ramon Casero  <rcasero@gmail.com>

	* FileFormatToolbox/dcm2metaimage.m:

	- Fix bug with dir name when data is in the current directory.

2010-04-29  Ramon Casero  <rcasero@gmail.com>

	* FiltersToolbox/scinrrd_gradients.m:

	- Vicente suggested using an explicit formula with a 3x3
	neighbourhood to compute the second order gradients, instead of
	running function gradient() twice (which uses a 5x5 neighbourhood).

2010-03-23  Ramon Casero  <rcasero@gmail.com>

	* FiltersToolbox/dijkstra.cpp:

	- Nodes not connected to the source get a NaN as parent. They were
	getting a 1, which is a bug. By making it NaN, it also mimics the
	output of Matlog Toolbox's function dijk(), that has a native
	Matlab implementation of the same algorithm.

	* Add CardiacToolbox/scinrrd_rv_crescent_tips.m:

	- Extract the tips of the crescent-shaped curve in all slices of
	the Right Ventricle.

	* Add CardiacToolbox/is_lv_on_the_left.m:

	- Check whether the left ventricle is on the left hand side of the
	image.

	* Add CardiacToolbox subdirectory for functions that are specific
	to cardiac image processing.

	* Add ThirdPartyToolbox/dijkstra.m,
	ThirdPartyToolbox/dijkstra.cpp, ThirdPartyToolbox/fibheap.h:

	- DIJKSTRA Shortests path tree from sparse matrix graph.

	* Add ThirdPartyToolbox/LICENCE

	- To explan licence difference of files in this subdirectory.

	* Add ThirdPartyToolbox directory for derivative works or third
	party functions that cannot be covered by the GPL used elsewhere
	in Gerardus, or code with an uncertain licence status.

	* FiltersToolbox/img_adjacency_distance.m:

	- Add Matlab implementation of the function, to compare with the
	MEX implementation.

2010-03-16  Ramon Casero  <rcasero@gmail.com>

	* Add FiltersToolbox/img_adjacency_distance.cpp,
	FiltersToolbox/img_adjacency_distance.m:

	- Convert image to adjacency-distance list in sparse matrix form.

	* Add PointsToolbox/sparse_breakdown.cpp,
	PointsToolbox/sparse_breakdown.m:

	- Extract internal arrays from sparse matrix.

2010-03-10  Ramon Casero  <rcasero@gmail.com>

	* Add FiltersToolbox/scinrrd_gradients.m:

	- Compute 1st and 2nd order image gradients.

2010-03-07  Ramon Casero  <rcasero@gmail.com>

	* FiltersToolbox/scinrrd_centroids.m:

	- Instead of skipping them, make [NaN NaN NaN] centroid for empty
	slices too. This way, it's easier to use them in other functions
	that iterate all the slices in a volume.

	* Add FiltersToolbox/scinrrd_centroids.m:

	- Compute centroid of every slice with segmented pixels.

2010-03-06  Ramon Casero  <rcasero@gmail.com>

	* PointsToolbox/extmat2rotmat.m, PointsToolbox/rotmat2extmat.m:

	- Remove rounding of index values to allow for continuous
	indices. This way, numerical errors are reduced. In case we need
	integer indices, it's very easy to run round(idx) on the output.

	- Rename argument axis as ax, to avoid clash with function axis().

	* Add FiltersToolbox/scinrrd_regionprops.m:

	- SCINRRD_REGIONPROPS Measure properties of image regions on each
	slice.

2010-03-05  Ramon Casero  <rcasero@gmail.com>

	* PointsToolbox/extmat2rotmat.m, PointsToolbox/rotmat2extmat.m:

	- Add input argument "center", so that we can choose the
	transformation A(X-M) instead of A(X-M)+M. This will center the
	heart around the origin of coordinates, and it also allows to use
	a well-conditioned system to be used in extmat2rotmat.

	* FiltersToolbox/scinrrd_vertical_orientation_pca_basis.m:

	- Remove input argument "type". We are computing an orientation
	basis, not a rotation matrix, so there's no point in having "type"
	to select between A or A'.

	* Rename scinrrd_vertical_rot3.m as
	scinrrd_vertical_orientation_pca_basis.m:

	- We are computing the orientation basis, not a rotation matrix.

	* FiltersToolbox/scinrrd_vertical_rot3.m:

	- Make sure that the orientation of the resulting basis is the
	same as the Cartesian system.

	The problem is that the basis is valid if we take the negative of
	any of its vectors too. For example, the Cartesian system has
	positive orientation because [1 0 0] x [0 1 0] = [0 0 1]. But
	scinrrd_vertical_rot3() could also produce the basis with negative
	orientation [-1 0 0], [0 1 0], [0 0 1].

	To avoid this, we make sure that the "Z" vector is going up,
	and then change the sign of "X", if necessary.

2010-03-04  Ramon Casero  <rcasero@gmail.com>

	* src/Rotate3DImage.cxx:

	- Reorder input arguments, so that now filename is at the
	end. This way, we can use xargs on the shell and rotate a
	list of files.

	- Major bug fix. Input transformation was all mixed up. Now the
	input transformation is expected to be in the intuitive
	direction. For example, if you want to rotate the volume 30º
	clockwise, your transformation should rotate the Cartesian system
	30º clockwise too.

	- Add input argument to select autocrop, so that the output volume
	will tightly enclose the selected voxels in a segmentation mask,
	or you can also define margins by a percentage.

	* Add CardiacToolbox, a directory to keep functions that are only
	relevant to cardiac image processing.

	* Add FiltersToolbox/scinrrd_papillary_muscles.m:

	- Extract the papillay muscles from a segmentation of the Left
	Ventricle's cavity.

	* Add FileFormatToolbox/scinrrd_save.m:

	- SCINRRD_SAVE Save a NRRD struct to a Matlab format that can be
	imported by Seg3D.

	* Add FiltersToolbox/scinrrd_unsqueeze.m:

	- SCINRRD_UNSQUEEZE  Add dummy dimension and convert data to uint8
	data type.

	* Add FileFormatToolbox/scinrrd_load.m:

	- SCINRRD_LOAD Load a NRRD struct saved to Matlab format.

2010-03-02  Ramon Casero  <rcasero@gmail.com>

	* src/Rotate3DImage.cxx:

	- Add input argument to select the interpolator type. Now we can
	choose between bspline or nearest neighbour. The reason is that
	bspline was giving bad results for binary masks (but works well
	for grayscale images).

2010-02-26  Ramon Casero  <rcasero@gmail.com>

	* src/Rotate3DImage.cxx:

	- Change syntax. Instead of giving the centroid and rotation
	matrix, in that order, we are expecting the (3,4) extended matrix,
	that contains the rotation matrix and a translation vector.

	* PointsToolbox/extmat2rotmat.m, PointsToolbox/rotmat2extmat.m:

	- Remove the bottom row of the extended matrix.

2010-02-25  Ramon Casero  <rcasero@gmail.com>

	* src/Rotate3DImage.cxx:

	- Make default background colour 0, and add input argument to be
	able to change it.

	* Add PointsToolbox/extmat2rotmat.m:

	- EXTMAT2ROTMAT Convert rotation in extended matrix form into
	centroid and matrix pair.

	* Add PointsToolbox/rotmat2extmat.m:

	- ROTMAT2EXTMAT  Convert centroid and rotation matrix pair to
	extended matrix form.

2010-02-22  Ramon Casero  <rcasero@gmail.com>

	* Add PointsToolbox/intersect_line_plane.m:

	- INTERSECT_LINE_PLANE Find intersection of a line with a plane.

	* Add FiltersToolbox/scinrrd_box.m:

	- SCINRRD_BOX Compute tight box around SCI NRRD segmentation.

2010-02-20  Ramon Casero  <rcasero@gmail.com>

	* FiltersToolbox/scinrrd_optimal_intersecting_plane.m:

	- Interface change: Change input arguments.

	- Now, instead of intering RAD for smoothing of the segmentation,
	we enter a struct called param, that contains new options for the
	optimisation.

	- Added global optimisation, that is, instead of using fminsearch,
	now you can sweep a whole range of azimuth and elevation angles to
	compute the area values. Because we are optimising only two
	variables, this is not much slower than using fminsearch, and it
	provides a much better insight into the results.

	* PointsToolbox/vec2rotmat.m:

	- Add input argument so that an initial guess for the 2 vectors
	orthogonal to V is provided (as part of an initial guess for the
	rotation matrix). This will constrain the infinite space of
	possible rotations to the closest one to the one we had.

2010-02-19  Ramon Casero  <rcasero@gmail.com>

	* FileFormatToolbox/scinrrd_index2world.m,
	FileFormatToolbox/scinrrd_world2index.m:

	- Real world coordinates are to be presented as (x,y,z), while
	indices are to be presented as (r,c,s). But note that x <-> c, and
	y <-> r.

	* PointsToolbox/scinrrd_pca.m:

	- Fix bug: The convention has to be that rows are y-coordinates,
	and columns are x-coordinates.

	* PointsToolbox/plotaxes.m:

	- Add input argument for the origin of coordinates.

2010-02-18  Ramon Casero  <rcasero@gmail.com>

	* FiltersToolbox/scinrrd_optimal_intersecting_plane.m:

	- Remove unnecessary function nesting.

2010-02-17  Ramon Casero  <rcasero@gmail.com>

	* FiltersToolbox/scinrrd_optimal_intersecting_plane.m:

	- Interface change: Change argument order.

	- Now instead of computing a rotation centroid at 2/3 of the
	volume, the user enters the rotation centroid.

	- The rotation centroid stays fixed and is not recomputed at each
	iteration of the optimisation algorithm (actually it is, for
	tracking purposes, but the value used is the initial).

	- Remove big block to compute the instersection area at iteration
	zero, as this can be now done within the optimisation loop.

	- Optimise the azimuth and elevation angles of the normal vector,
	instead of the 3 coordinates of the vector.

	- Use new vec2rotmat() function to compute rotation matrix from
	the normal vector.

	* Add PointsToolbox/vec2rotmat.m:

	- VEC2ROTMAT Compute rotation matrix from Cartesian vector.

	* Add PointsToolbox/plotaxes.m:

	- PLOTAXES Plot axes of 3D coordinate system.

2010-02-15  Ramon Casero  <rcasero@gmail.com>

	* FiltersToolbox/scirunnrrd_optimal_intersecting_plane.m:

	- Undo change of vector arguments to matrices, because we can do
	the optimisation on the sole vector, and then recompute the
	rotation matrix.

	But keep renaming of function being used by this function.

	* FiltersToolbox/scinrrd_intersect_plane.m:

	- Force NRRD data to be double, otherwise interpolation for the
	intersection doesn't work.

	* PointsToolbox/scinrrd_pca.m:

	- Remove assumption that NRRD will have dummy dimension, because
	it could have been removed by a previous scinrrd function.

	* FiltersToolbox/scinrrd_vertical_rot3.m:

	- Replace code block by scinrrd_vertical_rot3().

	- Add input argument so that you can select whether the rotation
	is forwards or backwards.

	* PointsToolbox/scinrrd_pca.m:

	- Compute centroid as output argument.

	* Rename scirunnrrd_world2index.m as
	scinrrd_world2index.m. Correct variables and help header for
	consistency with the rest of scinnrd functions.

	* Rename scirunnrrd_index2world.m as
	scinrrd_index2world.m. Correct variables and help header for
	consistency with the rest of scinnrd functions.

	* Rename scirunnrrd_pca.m as scinrrd_pca.m. Correct variables and
	help header for consistency with the rest of scinnrd functions.

	* Rename scirunnrrd_vertical_rot3.m as
	scinrrd_vertical_rot3. Correct help header. Correct variables and
	help header for consistency with the rest of scinnrd functions.

2010-02-09  Ramon Casero  <rcasero@gmail.com>

	* Rename FiltersToolbox/scirunnrrd_optimal_intersecting_plane.m as
	FiltersToolbox/scinrrd_optimal_intersecting_plane.m.

	* FiltersToolbox/scinrrd_intersect_plane.m:

	- When sampling with interpn(), it is necessary to provide the
	grid matrices in the same order as they are generated by ndgrid().

	* Add FileFormatToolbox/scinrrd_seg3d2matlab.m:

	- SCINRRD_SEG3D2MATLAB Correct dimensions of data loaded from SCI
	NRRD so that rows and columns will follow Matlab's coordinates.

	* FiltersToolbox/scinrrd_ndgrid.m:

	- Fix bug. Limits for x-coordinates were used for y-coordinates
	and viceversa.

2010-02-08  Ramon Casero  <rcasero@gmail.com>

	* FiltersToolbox/scirunnrrd_optimal_intersecting_plane.m:

	- Remove temporal code. Add avals, vvals, mvals as output
	arguments to monitor evolution of optimisation algorithm. Add v0,
	rad as input arguments, so that the initial vector is not hard
	coded, and radius of smoothing operators.

2010-02-07  Ramon Casero  <rcasero@gmail.com>

	* FiltersToolbox/scirunnrrd_optimal_intersecting_plane.m:

	- Remove quaternions and use the normal vector to the plane as
	optimization variable. The function has some debugging code, it's
	still in development. The optimisation is getting trapped in local
	minima; it's not clear whether this is because of the
	trabeculations, or because the normal vector is not a good
	parameter to optimise.

2010-02-06  Ramon Casero  <rcasero@gmail.com>

	* Add FiltersToolbox/scinrrd_intersect_plane.m:

	- SCINRRD_INTERSECT_PLANE  Compute intersection of a plane with an
	SCI NRRD image volume.

	* Add FiltersToolbox/scinrrd_squeeze.m:

	- SCINRRD_SQUEEZE Remove dummy dimension and convert data to
	double type.

	* Add FiltersToolbox/scinrrd_ndgrid.m:

	- Generation of arrays for 3D SCI NRRD image volumes.

2010-02-05  Ramon Casero  <rcasero@gmail.com>

	* Add FiltersToolbox/scirunnrrd_optimal_intersecting_plane.m:

	- SCIRUNNRRD_INTERSECT_PLANE  Optimise intersection plane for SCI
	NRRD segmentation mask.

2010-02-04  Ramon Casero  <rcasero@gmail.com>

	* Add PointsToolbox/quaternion2matrix.m:

	- Convert quaternion to rotation matrix. Function written
	originally by Vicente Grau.

	* Add PointsToolbox/polycenter.m:

	- POLYCENTER  Compute center of mass of polygon.

2010-02-02  Ramon Casero  <rcasero@gmail.com>

	* Add FiltersToolbox/scinrrd_vertical_rot3.m:

	- Compute the 3D rotation matrix to make a point cloud vertical.

2010-01-26  Ramon Casero  <rcasero@gmail.com>

	* src/PadSegmentationMaskWithVoxels.cxx:

	- Remove some redundant lines of code.

2010-01-25  Ramon Casero  <rcasero@gmail.com>

	* Add PointsToolbox/scirunnrrd_pca.m:

	- SCIRUNNRRD_PCA Principal Principal Component Analysis of the
	selected points in a SCI NRRD segmentation mask.

	* Add PointsToolbox/pts_pca.m:

	- PTS_PCA Linear and Kernel Principal Component Analysis (PCA and
	KPCA).

	This function was in my internal repository (r9953, v3.0,
	2008-06-14 22:07:56 +0100). I started developing it for my DPhil
	thesis at the Wolfson Medical Vision Laboratory, University of
	Oxford (2006-08-31 18:56:56 +0100).

	* Add PointsToolbox/pts_kmat.m:

	- PTS_KMAT Compute kernel matrix for Linear and Kernel Principal
	Component Analysis (PCA and KPCA).

	This function was in my internal repository (r7928, v2.3,
	2007-08-26 17:20:26 +0100). I started developing it for my DPhil
	thesis at the Wolfson Medical Vision Laboratory, University of
	Oxford (2007-06-09 15:27:07 +0100).

2009-12-08  Ramon Casero  <rcasero@gmail.com>

	* FileFormatToolbox/dcm2metaimage.m:

	- Read the resolution values from the DICOM header, if possible.

	- Add input arguments crop, ext, file and rewrite the function so
	that it does the same as im2metaimage().

2009-12-07  Ramon Casero  <rcasero@gmail.com>

	* Add FileFormatToolbox/sortdirbynum.m:

	- SORTDIRBYNUM List the files in a directory ordering them by a
	numerical substring field in the file name

	* FileFormatToolbox/im2metaimage.m:

	- Add input arguments for image file extension and the possibility
	to contribute the image file listing, intead of using an internal
	DIR().

2009-11-25  Ramon Casero  <rcasero@gmail.com>

	* FileFormatToolbox/dcm2mat.m:

	- In case of a time series, we assume that all frames for slice 1
	are in consecutive DICOM files. Then all the frames for slice 2,
	and so on.

	Note that the output matrix is permuted to have the indices in the
	order (I,J,N,F), where N is the slice index and F is the frame
	index.

2009-11-24  Ramon Casero  <rcasero@gmail.com>

	* FileFormatToolbox/dcm2mat.m:

	- Add block to detect time series and create 4D volumes, if
	necessary.

	- If output filename is empty, call it 'im.mat'.

2009-11-23  Ramon Casero  <rcasero@gmail.com>

	* Add FileFormatToolbox/dcm2mat.m:

	- Read a batch of DICOM files, collate them and save as a single
	volume in a .mat file.

	* FileFormatToolbox/dcm2metaimage.m:

	- Fix bug with wrong function call.

2009-11-18  Ramon Casero  <rcasero@gmail.com>

	* Add copyright and licence notices.

	* Add README file with list of available programs.

	* Add src/PadSegmentationMaskWithVoxels.cxx.

	- Program to pad the sides of a 3D segmentation mask
	(e.g. produced by Seg3D) with new voxels.

2009-11-04  Ramon Casero  <rcasero@gmail.com>

	* README:

	- Add scirunnrrd_index2world.m and scirunnrrd_world2index.m.

	* Add FileFormatToolbox/scirunnrrd_index2world.m:

	- SCIRUNNRRD_INDEX2WORLD Convert data volume indices to real world
	coordinates for NRRD volumes created by SCI
	applications (e.g. Seg3D).

	* Add FileFormatToolbox/scirunnrrd_world2index.m:

	- SCIRUNNRRD_WORLD2INDEX Convert real world coordinates to data
	volume indices for NRRD volumes created by SCI
	applications (e.g. Seg3D).

2009-09-11  Ramon Casero  <rcasero@gmail.com>

	* Add PointsToolbox/PointsToolbox/cube_five_tessellation.m:

	- CUBE_FIVE_TESSELLATION Tessellation in 5 tetrahedra of a cube
	with perpendicular diagonals on opposite sides of the
	cube (non-stackable).

2009-09-10  Ramon Casero  <rcasero@gmail.com>

	* Add PointsToolbox/PointsToolbox/cube_stackable_tessellation.m:

	- CUBE_STACKABLE_TESSELLATION  Tessellation in tetrahedra of a
	cube that can be stacked in a regular mesh.

2009-09-09  Ramon Casero  <rcasero@gmail.com>

	* Add PointsToolbox for functions that deal with points.

	* Create directories for FileFormatToolbox and FiltersToolbox, and
	split existing functions accordingly. As more functions are added
	to the project, we'll need to organize them anyway.

2009-09-08  Ramon Casero  <rcasero@gmail.com>

	* Add src/ExtractVoxelCoordinatesFromSegmentationMask.cxx ,
	src/CMakeLists.txt:

	- Program to extract the coordinates of voxels selected in a
	segmentation mask.

2009-08-24  Ramon Casero  <rcasero@gmail.com>

	* Add LICENCE, ChangeLog, README.

	* HamamatsuDecoder.java, ImageDecoderAdapter.java:

	- Add copyright headers.

2009-08-24  Gil Bub  <gilbub@gmail.com>

	* Add HamamatsuDecoder.java, ImageDecoderAdapter.java:

	- HamamatsuDecoder.java: Decoder for Hamamatsu photodiode array.
	- ImageDecoderAdapter.java: General adapter class
2009-07-20  Ramon Casero  <rcasero@gmail.com>

	* Add README:

	- To document available shell scripts in Gerardus.

	* Add images2avi.sh:

	- Create an AVI video from a stack of images.

2009-07-16  Ramon Casero  <rcasero@gmail.com>

	* release 0.1

	* First public release to project Gerardus in Google Code of this
	Matlab Toolbox.

	- http://code.google.com/p/gerardus

	* Add README with help for functions in the Toolbox.

	* WriteMetaFile.h -> WriteRawFile.h:

	- Correct name, as "Meta" could refer to MetaImage, the format
	that includes both the mha header and the raw file.

	* dcm2metadata.m -> dcm2metaimage.m, im2metadata.m ->
	im2metaimage.m:

	Correct filenames and function names, because we are create
	MetaImage files, not "metadata".

	* Add LICENCE with text of the GPL v3, and corresponding copyright
	notices to all files.

2009-04-03  Ramon Casero  <rcasero@gmail.com>

	* Add correct_light_blobs_in_microscope_mosaic.m:

	- CORRECT_LIGHT_BLOBS_IN_MICROSCOPE_MOSAIC Correct the colour blob
	created by the microscope's light in each tile of a mosaic,
	e.g. for histology.

2009-04-02  Ramon Casero  <rcasero@gmail.com>

	* Add dcm2metadata.m:

	- DCM2METADATA  Read a batch of DICOM files, collate them and save
	as a single metadata volume (one .mha and one .raw file).

	* Add matlab2vox_seg3d.m:

	- MATLAB2VOX_SEG3D Convert Matlab file with Seg3D segmentation to
	vox format (for the Tarantula meshing application).

2009-03-18  Ramon Casero  <rcasero@gmail.com>

	* im2metadata.m:

	- Add input argument "crop", so that the volume can be cropped
	before saving.

	* WriteMhaFile.m:

	- Add help comments.

	- Write 'Offset' line to file, so that cropped data is correctly
	placed.

2009-01-19  Ramon Casero  <rcasero@gmail.com>

	* WriteMhaFile.m, WriteMetaFile.m:

	- Increase precission for values of ElementSpacing, from 4 digits
	to 12 digits, to make sure that we can save spacings in microns.

	* Add im2metadata.m.

	- IM2METADATA Read a batch of image files, collate them and save
	as a single metadata volume (one .mha and one .raw file).

2009-01-15  Ramon Casero  <rcasero@gmail.com>

	* WriteMhaFile.m, WriteMetaFile.m: v0.2.

	- Add MET_USHORT as output type for uint16 input data.

	- Add error message if the data type is not one of the expected
	types. Otherwise, no ElementType header is added to the file, this
	is not reported, and then Seg3D (and possibly other image
	visualisation applications) will fail to open the file.

2009-01-14  Ramon Casero  <rcasero@gmail.com>

	* Add files provided by Martin Bishop to write metadata
	files. These files were actually created originally by Vicente
	Grau.<|MERGE_RESOLUTION|>--- conflicted
+++ resolved
@@ -1,4 +1,3 @@
-<<<<<<< HEAD
 ﻿2015-05-26  Ramon Casero  <rcasero@gmail.com>
 
 	* matlab/ElastixToolbox/elastix_write_param2file.m: (0.2.3)
@@ -19,47 +18,56 @@
 	means that a function is local to another function). 3) lowercase
 	to uppercase for function names.
 
-=======
-﻿2015-05-26  Benjamin Villard  <b.016434@gmail.com>
+2015-05-26  Benjamin Villard  <b.016434@gmail.com>
 	* matlab/FiltersToolbox/scimat_upsample.m (0.2.1)
-	
-	- Changed the header information as it was completely wrong. (It had the header 
-	information for scimat_downsample)
-	
+
+	- Changed the header information as it was completely wrong. (It
+	had the header information for scimat_downsample)
+
 	* matlab/FilesFormatToolbox/scimat_slice_GUI.m (0.1.0)
-	- Changed the version of the function. It was still in alpha version. Updated it
-	to beta version 0.1.0
-	
->>>>>>> 08a28a4d
-2015-05-26  Benjamin Villard  <b.016434@gmail.com>
+
+	- Changed the version of the function. It was still in alpha
+	version. Updated it to beta version 0.1.0
+
 	* matlab/FiltersToolbox/scimat_lineintersection.m (0.1.0)
-	
-	- Added and promoted function to beta version and merged it to the master branch.
-	(Before promotion (Alpha version) function was in scimat_lineintersection branch of gerardus) 
-	This function returns the line intensities from two intersecting scimat files at
-	a specified resolution. 
-	
+
+	- Added and promoted function to beta version and merged it to the
+	master branch.
+	(Before promotion (Alpha version) function was in
+	scimat_lineintersection branch of gerardus) This function returns
+	the line intensities from two intersecting scimat files at a
+	specified resolution.
+
 	* matlab/FiltersToolbox/scimat_downsample.m (0.3.0)
-	
-	- Added and promoted function to beta version and merged it to the master branch.
-	(Before promotion (Alpha version) function was in scimat_lineintersection branch of gerardus)
-	This function  takes a scimat struct and downsamples the scimat image (stored in scimat.data)
-	by half. It first applies a Gaussian filter in order to smooth the image
- 	and the proceeds to sample half of the original image. 
-	
+
+	- Added and promoted function to beta version and merged it to the
+	master branch.
+	(Before promotion (Alpha version) function was in
+	scimat_lineintersection branch of gerardus) This function takes a
+	scimat struct and downsamples the scimat image (stored in
+	scimat.data) by half. It first applies a Gaussian filter in order
+	to smooth the image and the proceeds to sample half of the
+	original image.
+
 	* matlab/FiltersToolbox/scimat_upsample.m (0.2.0)
-	
-	- Added and promoted function to beta version and merged it to the master branch.
-	(Before promotion (Alpha version) function was in scimat_lineintersection branch of gerardus)
-	This function takes a scimat struct and a highre resolution image, and proceeds to replace the
-	scimat image (stored in scimat.data) by the image, as well as recalculates all the attributes
-	such that the scimat struct is sampled by twice. Used in conjunction with scimat_downsample.m.
-	
+
+	- Added and promoted function to beta version and merged it to the
+	master branch.
+	(Before promotion (Alpha version) function was in
+	scimat_lineintersection branch of gerardus) This function takes a
+	scimat struct and a highre resolution image, and proceeds to
+	replace the scimat image (stored in scimat.data) by the image, as
+	well as recalculates all the attributes such that the scimat
+	struct is sampled by twice. Used in conjunction with
+	scimat_downsample.m.
+
 	* matlab/FilesFormatToolbox/scimat_slice_GUI.m (0.1.0)
-	
-	- Added and promoted function to beta version and merged it to the master branch.
-	(Before promotion (Alpha version) function was in scimat_lineintersection branch of gerardus)
-	This function Create graphical user interface to view slices in scimat struct. 
+
+	- Added and promoted function to beta version and merged it to the
+	master branch.
+	(Before promotion (Alpha version) function was in
+	scimat_lineintersection branch of gerardus) This function Create
+	graphical user interface to view slices in scimat struct.
 	Checkboxes allow for slice visibility to be turned on/off
 
 	2015-05-24  Ramon Casero  <rcasero@gmail.com>
